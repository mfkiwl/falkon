import time
from contextlib import ExitStack
from typing import Dict, Optional

import scipy.linalg
import torch

from falkon import FalkonOptions
from falkon.hypergrad.common import full_rbf_kernel
from falkon.kernels import GaussianKernel
from falkon.kernels.diff_rbf_kernel import DiffGaussianKernel
from falkon.optim import FalkonConjugateGradient
from falkon.preconditioner import FalkonPreconditioner

__all__ = (
    "NoRegLossAndDeff",
    "GCV",
    "RegLossAndDeffv2",
    "creg_plainfit",
    "gcv",
    "creg_penfit",
    "validation_loss",
    "ValidationLoss",
)

<<<<<<< HEAD
from la_helpers import trsm

from utils.helpers import sizeof_dtype, select_dim_over_n

EPS = 1e-6
=======
EPS = 5e-5
>>>>>>> 80f523c3


class NoRegLossAndDeffCtx():
    __slots__ = ("_flk_solve_zy", "_flk_solve_zy_prec",
                 "_kmn_zy",
                 "_flk_solve_ytilde", "_flk_solve_ytilde_prec",
                 "_len_z",
                 "_knm_solve_zy", "_kmm_solve_zy", "_nys_trace", "_nys_deff",
                 "_nys_d_eff",
                 "_nys_data_fit",
                 "_flk_solve_y",
                 "_kmn_y",
                 "_z",
                 )

    def __init__(self,
                 len_z: int,
                 ):
        self._len_z = len_z

        self._flk_solve_zy_prec = None
        self._flk_solve_zy = None
        self._flk_solve_y = None
        self._kmn_zy = None
        self._kmn_y = None
        self._flk_solve_ytilde = None
        self._flk_solve_ytilde_prec = None
        self._knm_solve_zy = None
        self._kmm_solve_zy = None
        self._nys_trace = None
        self._nys_deff = None
        self._nys_d_eff = None
        self._nys_data_fit = None
        self._z = None

    @property
    def z(self):
        return self._z

    @z.setter
    def z(self, val):
        self._z = val

    @property
    def solve_zy_prec(self):
        return self._flk_solve_zy_prec

    @solve_zy_prec.setter
    def solve_zy_prec(self, val):
        self._flk_solve_zy_prec = val

    @property
    def solve_zy(self):
        return self._flk_solve_zy

    @solve_zy.setter
    def solve_zy(self, val):
        self._flk_solve_zy = val

    @property
    def solve_z(self):
        return self._flk_solve_zy[:, :self._len_z]

    @property
    def solve_y(self):
        if self._flk_solve_y is None:
            if self._flk_solve_zy is None:
                return None
            return self._flk_solve_zy[:, self._len_z:].contiguous()
        return self._flk_solve_y

    @solve_y.setter
    def solve_y(self, val):
        self._flk_solve_y = val

    @property
    def kmn_zy(self):
        return self._kmn_zy

    @kmn_zy.setter
    def kmn_zy(self, val):
        self._kmn_zy = val

    @property
    def kmn_z(self):
        return self._kmn_zy[:, :self._len_z]

    @property
    def kmn_y(self):
        if self._kmn_y is None:
            if self._kmn_zy is None:
                return None
            return self._kmn_zy[:, self._len_z:]
        return self._kmn_y

    @kmn_y.setter
    def kmn_y(self, val):
        self._kmn_y = val

    @property
    def solve_ytilde_prec(self):
        return self._flk_solve_ytilde_prec

    @solve_ytilde_prec.setter
    def solve_ytilde_prec(self, val):
        self._flk_solve_ytilde_prec = val

    @property
    def solve_ytilde(self):
        return self._flk_solve_ytilde

    @solve_ytilde.setter
    def solve_ytilde(self, val):
        self._flk_solve_ytilde = val

    @property
    def y_tilde(self):
        return self.knm_solve_y

    @property
    def knm_solve_zy(self):
        return self._knm_solve_zy

    @knm_solve_zy.setter
    def knm_solve_zy(self, val):
        self._knm_solve_zy = val

    @property
    def knm_solve_z(self):
        return self._knm_solve_zy[:, :self._len_z]

    @property
    def knm_solve_y(self):
        return self._knm_solve_zy[:, self._len_z:]

    @property
    def kmm_solve_zy(self):
        return self._kmm_solve_zy

    @kmm_solve_zy.setter
    def kmm_solve_zy(self, val):
        self._kmm_solve_zy = val

    @property
    def kmm_solve_z(self):
        return self._kmm_solve_zy[:, :self._len_z]

    @property
    def kmm_solve_y(self):
        if self._kmm_solve_zy is None:
            return None
        return self._kmm_solve_zy[:, self._len_z:]

    @property
    def nys_trace(self):
        return self._nys_trace

    @nys_trace.setter
    def nys_trace(self, val):
        self._nys_trace = val

    @property
    def nys_deff(self):
        return self._nys_deff

    @nys_deff.setter
    def nys_deff(self, val):
        self._nys_deff = val

    @property
    def nys_d_eff(self):
        return self._nys_d_eff

    @nys_d_eff.setter
    def nys_d_eff(self, val):
        self._nys_d_eff = val

    @property
    def data_fit(self):
        return self._nys_data_fit

    @data_fit.setter
    def data_fit(self, val):
        self._nys_data_fit = val


def tri_inverse(T, lower):
    if T.dtype == torch.float32:
        Tinv = scipy.linalg.lapack.strtri(T.cpu().detach().numpy(), lower=lower, unitdiag=0, overwrite_c=0)
    elif T.dtype == torch.float64:
        Tinv = scipy.linalg.lapack.dtrtri(T.cpu().detach().numpy(), lower=lower, unitdiag=0, overwrite_c=0)
    else:
        raise TypeError("Dtype %s invalid" % (T.dtype))
    if Tinv[1] != 0:
        raise RuntimeError("Trtri failed ", Tinv[1])
    return torch.from_numpy(Tinv[0]).to(device=T.device)


def init_random_vecs(n, t, dtype, device, gaussian_random: bool):
    if gaussian_random:
        Z = torch.randn(n, t, dtype=dtype, device=device)
    else:
        Z = torch.empty(n, t, dtype=dtype, device=device).bernoulli_().mul_(2).sub_(1)
    return Z


def solve_falkon(X, centers, penalty, rhs, kernel_args, solve_options, solve_maxiter, init_sol=None):
    penalty = penalty.item()
    M_ = centers.detach()
    kernel_args_ = kernel_args.detach()
    K = GaussianKernel(kernel_args_, opt=solve_options)  # here which opt doesnt matter
    precond = FalkonPreconditioner(penalty, K, solve_options)  # here which opt doesnt matter
    precond.init(M_)
    optim = FalkonConjugateGradient(K, precond, solve_options)
    beta = optim.solve(
        X, M_, rhs, penalty,
        initial_solution=init_sol,
        max_iter=solve_maxiter,
    )
    sol_full = precond.apply(beta)  # eta, alpha
    return sol_full, beta


def calc_grads(ctx, backward, num_diff_args):
    needs_grad = []
    for i in range(num_diff_args):
        if ctx.needs_input_grad[i]:
            needs_grad.append(ctx.saved_tensors[i])
    grads = torch.autograd.grad(backward, needs_grad, retain_graph=True, allow_unused=True)
    result = []
    j = 0
    for i in range(len(ctx.needs_input_grad)):
        if ctx.needs_input_grad[i]:
            result.append(grads[j])
            j += 1
        else:
            result.append(None)
    return tuple(result)


""" Nystrom Kernel Trace (2 methods) """


def nystrom_trace_fwd(kernel_args, M, X, kmn_z=None, use_ste=False):
    if use_ste:
        if kmn_z is None:
            raise RuntimeError("Cannot calculate nystrom-kernel trace with STE if kmn_z is not specified.")
        return nystrom_trace_hutch_fwd(kernel_args, M, kmn_z=kmn_z)
    else:
        return nystrom_trace_trinv_fwd(kernel_args, M, X)


def nystrom_trace_bwd(ctx: Dict[str, torch.Tensor], use_ste=False):
    if use_ste:
        return nystrom_trace_hutch_bwd(**ctx)
    return nystrom_trace_trinv_bwd(**ctx)


def nystrom_trace_hutch_fwd(kernel_args, M, kmn_z):
    mm_eye = torch.eye(M.shape[0], device=M.device, dtype=M.dtype) * EPS
    with torch.autograd.enable_grad():
        kmm = full_rbf_kernel(M, M, kernel_args)
        kmm_chol = torch.cholesky(kmm + mm_eye)

    with torch.autograd.no_grad():
        l_solve_1 = torch.triangular_solve(kmn_z, kmm_chol, upper=False, transpose=False).solution  # m * t
        l_solve_2 = torch.triangular_solve(l_solve_1, kmm_chol, upper=False, transpose=True).solution.contiguous()  # m * t
        output = torch.square(l_solve_1).sum(0).mean()

    ctx = dict(kmn_z=kmn_z, kmm_chol=kmm_chol, l_solve_1=l_solve_1, l_solve_2=l_solve_2)
    return output, ctx


def nystrom_trace_hutch_bwd(kmn_z, kmm_chol, l_solve_1, l_solve_2):
    with torch.autograd.enable_grad():
        bg = (
            2 * (kmn_z * l_solve_2).sum(0).mean()
            - 2 * (l_solve_2 * (kmm_chol @ l_solve_1)).sum(0).mean()
        )
    return bg


def nystrom_trace_frotrsm_fwd(kernel_args, M, X):
    opt = FalkonOptions(keops_active="no", no_single_kernel=False)
    kernel = GaussianKernel(kernel_args, opt=opt)
    if X.is_cuda:
        from mmv_ops.utils import _get_gpu_info
        gpu_info = _get_gpu_info(opt, slack=0.9)
        single_gpu_info = [g for g in gpu_info if g.Id == X.device.index][0]
        avail_mem = single_gpu_info.usable_ram / sizeof_dtype(X.dtype)
    else:
        avail_mem = opt.max_cpu_mem / sizeof_dtype(X.dtype)

    coef_nm = 8
    blk_n = select_dim_over_n(max_n=X.shape[0], m=M.shape[0], d=X.shape[1], max_mem=avail_mem,
                              coef_nm=coef_nm, coef_nd=1, coef_md=1, coef_n=0,
                              coef_m=0, coef_d=0, rest=0)

    mm_eye = torch.eye(M.shape[0], device=M.device, dtype=M.dtype) * EPS
    with torch.autograd.enable_grad():
        kmm = full_rbf_kernel(M, M, kernel_args)
        kmm_chol = torch.cholesky(kmm + mm_eye)

    fwd = torch.tensor(0.0, dtype=X.dtype, device=X.device)
    bwd = torch.tensor(0.0, dtype=X.dtype, device=X.device)
    with ExitStack() as stack:
        if X.device.type == 'cuda':
            s1 = torch.cuda.current_stream(X.device)
            stack.enter_context(torch.cuda.device(X.device))
            stack.enter_context(torch.cuda.stream(s1))

        for i in range(0, X.shape[0], blk_n):
            leni = min(blk_n, X.shape[0] - i)
            c_X = X[i: i + leni, :]
            with torch.autograd.enable_grad():
                k_mn = kernel(M, c_X, opt=opt)

            # Forward
            with torch.autograd.no_grad():
                solve1 = trsm(kmm_chol, k_mn, 1.0, lower=True, transpose=False)
                solve2 = trsm(kmm_chol, solve1, 1.0, lower=True, transpose=True)
                fwd += solve1.square().sum()  # TODO: make inplace?

            with torch.autograd.enable_grad():
                bwd += 2 * (k_mn * solve2).sum(0).mean()
                bwd -= 2 * (solve2 * (kmm_chol @ solve1)).sum(0).mean()
    return fwd, bwd


def nystrom_trace_frotrsm_bwd(bwd):
    return bwd


def nystrom_trace_trinv_fwd(kernel_args, M, X):
    diff_kernel = DiffGaussianKernel(kernel_args, opt=FalkonOptions(keops_active="no"))
    mm_eye = torch.eye(M.shape[0], device=M.device, dtype=M.dtype) * EPS
    with torch.autograd.enable_grad():
        kmm = full_rbf_kernel(M, M, kernel_args)
        kmm_chol = torch.cholesky(kmm + mm_eye)
    with torch.autograd.no_grad():
        linv = tri_inverse(kmm_chol, lower=1)
    with torch.autograd.enable_grad():
        k_linv = diff_kernel.mmv(X, M, linv.T)  # n * m (problematic)

    return k_linv.square().sum(), dict(k_linv=k_linv, kmm_chol=kmm_chol, linv=linv)


def nystrom_trace_trinv_bwd(linv, k_linv, kmm_chol):
    with torch.autograd.no_grad():
        k_linv_linv = k_linv @ linv  # n * m
    with torch.autograd.enable_grad():
        bg = (
            2 * (k_linv * k_linv.detach()).sum() -
            2 * (k_linv.detach() @ kmm_chol.T * k_linv_linv).sum()
        )
    return bg


""" Nystrom Effective Dimension """


def nystrom_deff_fwd(kernel_args, penalty, M, X, Y, solve_opt, solve_maxiter,
                     last_solve_zy: Optional[torch.Tensor], data: NoRegLossAndDeffCtx):
    diff_kernel = DiffGaussianKernel(kernel_args, opt=solve_opt)

    ZY = torch.cat((data.z, Y), dim=1)
    if data.kmn_zy is None:
        with torch.autograd.enable_grad():
            data.kmn_zy = diff_kernel.mmv(M, X, ZY)
    if data.solve_zy is None:
        with torch.autograd.no_grad():
            data.solve_zy, data.solve_zy_prec = solve_falkon(
                X, M, penalty, ZY, kernel_args, solve_opt, solve_maxiter, init_sol=last_solve_zy)

    with torch.autograd.no_grad():
        d_eff = (data.kmn_z * data.solve_z).sum(0).mean() / X.shape[0]

    return d_eff, data


def nystrom_deff_bwd(kernel_args, penalty, M, X, data):
    diff_kernel = DiffGaussianKernel(kernel_args)
    with torch.autograd.enable_grad():
        if data.knm_solve_zy is None:
            data.knm_solve_zy = diff_kernel.mmv(X, M, data.solve_zy)  # k_nm @ alpha  and  k_nm @ eta
        if data.kmm_solve_zy is None:
            data.kmm_solve_zy = diff_kernel.mmv(M, M, data.solve_zy)

        pen_n = penalty * X.shape[0]
        # Effective dimension
        deff_bg = (
            2 * (data.kmn_z * data.solve_z).sum(0).mean()
            - (data.knm_solve_z.square().sum(0).mean() +
               pen_n * (data.solve_z * data.kmm_solve_z).sum(0).mean())
        ) / X.shape[0]
    return deff_bg, data


""" Nystrom Datafit (no penalty) """


def datafit_fwd(kernel_args, penalty, M, X, Y, solve_opt, solve_maxiter,
                last_solve_zy: Optional[torch.Tensor],
                last_solve_ytilde: Optional[torch.Tensor],
                data: NoRegLossAndDeffCtx):
    diff_kernel = DiffGaussianKernel(kernel_args, opt=solve_opt)

    ZY = torch.cat((data.z, Y), dim=1)
    if data.kmn_zy is None:
        with torch.autograd.enable_grad():
            data.kmn_zy = diff_kernel.mmv(M, X, ZY)
    if data.solve_zy is None:
        with torch.autograd.no_grad():
            # Solve Falkon part 1
            data.solve_zy, data.solve_zy_prec = solve_falkon(
                X, M, penalty, ZY, kernel_args, solve_opt, solve_maxiter, init_sol=last_solve_zy)
    if data.knm_solve_zy is None:
        with torch.autograd.enable_grad():
            # Note that knm @ alpha = y_tilde. This is handled by the data-class, hence we need to run this in fwd.
            data.knm_solve_zy = diff_kernel.mmv(X, M, data.solve_zy)
    if data.solve_ytilde is None:
        with torch.autograd.no_grad():
            # Solve Falkon part 2 (alpha_tilde = H^{-1} @ k_nm.T @ y_tilde
            data.solve_ytilde, data.solve_ytilde_prec = solve_falkon(
                X, M, penalty, data.y_tilde, kernel_args, solve_opt, solve_maxiter,
                init_sol=last_solve_ytilde)

    with torch.autograd.no_grad():
        # Loss = Y.T @ Y - 2 Y.T @ KNM @ alpha + alpha.T @ KNM.T @ KNM @ alpha
        loss = Y.square().sum()
        loss -= 2 * (data.kmn_y * data.solve_y).sum(0).mean()
        loss += data.y_tilde.square().sum(0).mean()
        loss /= X.shape[0]

    return loss, data


def datafit_bwd(kernel_args, penalty, M, X, data):
    diff_kernel = DiffGaussianKernel(kernel_args)
    with torch.autograd.enable_grad():
        pen_n = penalty * X.shape[0]
        if data.kmm_solve_y is None:
            data.kmm_solve_zy = diff_kernel.mmv(M, M, data.solve_zy)

        # Loss without regularization
        loss_bg = (
            -4 * (data.kmn_y * data.solve_y).sum(0).mean()  # -4 * Y.T @ g(k_nm) @ alpha
            + 2 * (data.knm_solve_y.square().sum(0).mean() +
                   pen_n * (data.kmm_solve_y * data.solve_y).sum(0).mean())  # 2 * alpha.T @ g(H) @ alpha
            + 2 * (data.kmn_y * data.solve_ytilde).sum(0).mean()  # 2 * Y.T @ g(k_nm) @ alpha_tilde
            + 2 * (data.y_tilde * data.y_tilde.detach()).sum(0).mean()  # 2 * alpha.T @ g(k_nm.T) @ y_tilde
            - 2 * ((data.knm_solve_y * diff_kernel.mmv(X, M, data.solve_ytilde)).sum(0) +
                   pen_n * (data.kmm_solve_y * data.solve_ytilde).sum(0)).mean()  # -2 alpha @ g(H) @ alpha
        ) / X.shape[0]
    return loss_bg, data


""" Nystrom Datafit (with penalty) """


def penalized_datafit_fwd(kernel_args, penalty, M, X, Y, solve_opt, solve_maxiter,
                          data: NoRegLossAndDeffCtx):
    diff_kernel = DiffGaussianKernel(kernel_args, opt=solve_opt)
    if data.solve_y is None:
        with torch.autograd.no_grad():
            data.solve_y, _ = solve_falkon(X, M, penalty, Y, kernel_args, solve_opt, solve_maxiter)
    if data.kmn_y is None:
        with torch.autograd.enable_grad():
            data.kmn_y = diff_kernel.mmv(M, X, Y)

    with torch.autograd.no_grad():
        loss = Y.square().sum()
        loss -= (data.kmn_y * data.solve_y).sum(0).mean()
        loss /= X.shape[0]

    return loss, data


def penalized_datafit_bwd(kernel_args, penalty, M, X, data: NoRegLossAndDeffCtx):
    diff_kernel = DiffGaussianKernel(kernel_args)
    with torch.autograd.enable_grad():
        pen_n = penalty * X.shape[0]
        if data.kmm_solve_y is None:
            kmm_solve_y = diff_kernel.mmv(M, M, data.solve_y)
        else:
            kmm_solve_y = data.kmm_solve_y
        if data.knm_solve_y is None:
            knm_solve_y = diff_kernel.mmv(X, M, data.solve_y)
        else:
            knm_solve_y = data.knm_solve_y

        loss_bg = (
            -2 * (data.kmn_y * data.solve_y).sum(0).mean()
            + (knm_solve_y.square().sum(0).mean() +
               pen_n * (kmm_solve_y * data.solve_y).sum(0).mean())
        ) / X.shape[0]
    return loss_bg, data


def creg_plainfit(kernel_args, penalty, centers, X, Y, num_estimators, deterministic, solve_options, solve_maxiter, gaussian_random, use_stoch_trace, warm_start: bool = True):
    return NoRegLossAndDeff.apply(
        kernel_args, penalty, centers, X, Y, num_estimators, deterministic, solve_options, solve_maxiter, gaussian_random, use_stoch_trace, warm_start
    )


# noinspection PyMethodOverriding
class NoRegLossAndDeff(torch.autograd.Function):
    NUM_DIFF_ARGS = 3
    _last_solve_zy = None
    _last_solve_ytilde = None
    last_alpha = None
    _last_t = None

    t_deff_fwd = []
    t_fit_fwd = []
    t_tr_fwd = []
    t_deff_bwd = []
    t_fit_bwd = []
    t_tr_bwd = []
    t_grad = []

    @staticmethod
    def forward(
            ctx,
            kernel_args: torch.Tensor,
            penalty: torch.Tensor,
            M: torch.Tensor,
            X: torch.Tensor,
            Y: torch.Tensor,
            t: int,
            deterministic: bool,
            solve_options: FalkonOptions,
            solve_maxiter: int,
            gaussian_random: bool,
            use_stoch_trace: bool,
            warm_start: bool,
            ):
        if NoRegLossAndDeff._last_t is not None and NoRegLossAndDeff._last_t != t:
            NoRegLossAndDeff._last_solve_zy = None
            NoRegLossAndDeff._last_solve_ytilde = None
            NoRegLossAndDeff.last_alpha = None
        NoRegLossAndDeff._last_t = t

        data = NoRegLossAndDeffCtx(t)
        if deterministic:
            torch.manual_seed(12)
        data.z = init_random_vecs(X.shape[0], t, dtype=X.dtype, device=X.device, gaussian_random=gaussian_random)

        t_s = time.time()
        d_eff, data = nystrom_deff_fwd(
            kernel_args=kernel_args, penalty=penalty, M=M, X=X, Y=Y,
            solve_opt=solve_options, solve_maxiter=solve_maxiter,
            last_solve_zy=NoRegLossAndDeff._last_solve_zy, data=data)
        NoRegLossAndDeff.t_deff_fwd.append(time.time() - t_s)
        t_s = time.time()
        datafit, data = datafit_fwd(
            kernel_args=kernel_args, penalty=penalty, M=M, X=X, Y=Y,
            solve_maxiter=solve_maxiter, solve_opt=solve_options,
            last_solve_zy=NoRegLossAndDeff._last_solve_zy,
            last_solve_ytilde=NoRegLossAndDeff._last_solve_ytilde,
            data=data)
        NoRegLossAndDeff.t_fit_fwd.append(time.time() - t_s)
        t_s = time.time()
        with torch.autograd.enable_grad():
            kmn_z = data.kmn_z  # Need to diff through the slicing
        #trace, tr_ctx = nystrom_trace_fwd(
        #    kernel_args=kernel_args, M=M, X=X, kmn_z=kmn_z, use_ste=use_stoch_trace)
        tr_ctx = None
        NoRegLossAndDeff.t_tr_fwd.append(time.time() - t_s)

        if warm_start:
            NoRegLossAndDeff._last_solve_zy = data.solve_zy_prec.detach()
            NoRegLossAndDeff._last_solve_ytilde = data.solve_ytilde_prec.detach()
        NoRegLossAndDeff.last_alpha = data.solve_y.detach()
        ctx.save_for_backward(kernel_args, penalty, M)
        ctx.data, ctx.tr_ctx, ctx.X, ctx.use_stoch_trace = data, tr_ctx, X, use_stoch_trace
        _pen = penalty * X.shape[0]
        #d_eff = d_eff / _pen
        #datafit = d_eff / _pen
        #trace = (X.shape[0] - trace) / X.shape[0]
        #print(f"Stochastic: D-eff {d_eff:.3e} Data-Fit {datafit:.3e} Trace {trace:.3e}", flush=True)
        return d_eff + datafit #+ trace# / _pen

    @staticmethod
    def backward(ctx, out):
        kernel_args, penalty, M = ctx.saved_tensors
        data = ctx.data

        t_s = time.time()
        deff_bwd, data = nystrom_deff_bwd(kernel_args=kernel_args, penalty=penalty, M=M, X=ctx.X, data=data)
        NoRegLossAndDeff.t_deff_bwd.append(time.time() - t_s)
        t_s = time.time()
        dfit_bwd, data = datafit_bwd(kernel_args=kernel_args, penalty=penalty, M=M, X=ctx.X, data=data)
        NoRegLossAndDeff.t_fit_bwd.append(time.time() - t_s)
        t_s = time.time()
        #tr_bwd = nystrom_trace_bwd(ctx.tr_ctx, use_ste=ctx.use_stoch_trace)
        NoRegLossAndDeff.t_tr_bwd.append(time.time() - t_s)

        t_s = time.time()
        with torch.autograd.enable_grad():
            _pen = penalty * ctx.X.shape[0]
            bg = out * (deff_bwd + dfit_bwd)# - tr_bwd / ctx.X.shape[0])
        out = calc_grads(ctx, bg, NoRegLossAndDeff.NUM_DIFF_ARGS)
        NoRegLossAndDeff.t_grad.append(time.time() - t_s)
        return out

    @staticmethod
    def grad_check():
        torch.manual_seed(3)
        X = torch.randn(50, 6, dtype=torch.float64)
        w = torch.randn(X.shape[1], 1, dtype=torch.float64)
        Y = X @ w
        M = X[:10].clone().detach().requires_grad_()
        s = torch.tensor([10.0], dtype=X.dtype).requires_grad_()
        p = torch.tensor(1e-2, dtype=X.dtype).requires_grad_()

        torch.autograd.gradcheck(
            lambda sigma, pen, centers:
                NoRegLossAndDeff.apply(sigma, pen, centers, X, Y, 20, True, FalkonOptions(), 30, False, True, False),
            (s, p, M))

        torch.autograd.gradcheck(
            lambda sigma, pen, centers:
                NoRegLossAndDeff.apply(sigma, pen, centers, X, Y, 20, True, FalkonOptions(), 30, False, False, False),
            (s, p, M))


def gcv(kernel_args, penalty, centers, X, Y, num_estimators, deterministic, solve_options, solve_maxiter, gaussian_random, warm_start: bool = True):
    return GCV.apply(
        kernel_args, penalty, centers, X, Y, num_estimators, deterministic, solve_options, solve_maxiter, gaussian_random, warm_start
    )


# noinspection PyMethodOverriding
class GCV(torch.autograd.Function):
    """
    Numerator: Exactly the data-fit term of NoRegLossAndDeff
    Denominator: Similar to Nystrom Effective Dim.
    """

    NUM_DIFF_ARGS = 3
    _last_solve_zy = None
    _last_solve_ytilde = None
    last_alpha = None
    _last_t = None

    @staticmethod
    def forward(ctx,
                kernel_args: torch.Tensor,
                penalty: torch.Tensor,
                M: torch.Tensor,
                X: torch.Tensor,
                Y: torch.Tensor,
                t: int,
                deterministic: bool,
                solve_options: FalkonOptions,
                solve_maxiter: int,
                gaussian_random: bool,
                warm_start: bool,):
        if GCV._last_t is not None and GCV._last_t != t:
            GCV._last_solve_zy = None
            GCV._last_solve_ytilde = None
            GCV.last_alpha = None
        GCV._last_t = t
        data = NoRegLossAndDeffCtx(t)
        if deterministic:
            torch.manual_seed(12)
        data.z = init_random_vecs(X.shape[0], t, dtype=X.dtype, device=X.device, gaussian_random=gaussian_random)

        d_eff, data = nystrom_deff_fwd(
            kernel_args=kernel_args, penalty=penalty, M=M, X=X, Y=Y,
            solve_opt=solve_options, solve_maxiter=solve_maxiter,
            last_solve_zy=GCV._last_solve_zy, data=data)
        datafit, data = datafit_fwd(
            kernel_args=kernel_args, penalty=penalty, M=M, X=X, Y=Y,
            solve_maxiter=solve_maxiter, solve_opt=solve_options,
            last_solve_zy=GCV._last_solve_zy, last_solve_ytilde=GCV._last_solve_ytilde,
            data=data)

        if warm_start:
            GCV._last_solve_zy = data.solve_zy_prec.detach()
            GCV._last_solve_ytilde = data.solve_ytilde_prec.detach()
        GCV.last_alpha = data.solve_y.detach()
        ctx.save_for_backward(kernel_args, penalty, M)
        ctx.data = data
        ctx.X = X
        ctx.d_eff = d_eff
        ctx.datafit = datafit
        return datafit / torch.square((1.0 - d_eff / X.shape[0]))

    @staticmethod
    def backward(ctx, out):
        kernel_args, penalty, M = ctx.saved_tensors
        data = ctx.data
        n = ctx.X.shape[0]

        denominator = torch.square((1.0 - ctx.d_eff / n))

        deff_bwd, data = nystrom_deff_bwd(kernel_args=kernel_args, penalty=penalty, M=M, X=ctx.X, data=data)
        dfit_bwd, data = datafit_bwd(kernel_args=kernel_args, penalty=penalty, M=M, X=ctx.X, data=data)
        with torch.autograd.enable_grad():
            bg = out * (dfit_bwd * denominator - ctx.datafit * (- 2 / n + 2 * ctx.d_eff / n**2) * deff_bwd) / torch.square(denominator)
        return calc_grads(ctx, bg, GCV.NUM_DIFF_ARGS)

    @staticmethod
    def grad_check():
        torch.manual_seed(3)
        X = torch.randn(50, 6, dtype=torch.float64)
        w = torch.randn(X.shape[1], 1, dtype=torch.float64)
        Y = X @ w
        M = X[:10].clone().detach().requires_grad_()
        s = torch.tensor([10.0], dtype=X.dtype).requires_grad_()
        p = torch.tensor(1e-2, dtype=X.dtype).requires_grad_()

        torch.autograd.gradcheck(
            lambda sigma, pen, centers:
                GCV.apply(sigma, pen, centers, X, Y, 20, True, FalkonOptions(), 30, False, False),
            (s, p, M))


def creg_penfit(kernel_args, penalty, centers, X, Y, num_estimators, deterministic, solve_options, solve_maxiter, gaussian_random, use_stoch_trace, warm_start=True):
    return RegLossAndDeffv2.apply(
        kernel_args, penalty, centers, X, Y, num_estimators, deterministic, solve_options, solve_maxiter, gaussian_random, use_stoch_trace, warm_start
    )


# noinspection PyMethodOverriding
class RegLossAndDeffv2(torch.autograd.Function):
    NUM_DIFF_ARGS = 3
    _last_solve_zy = None
    last_alpha = None
    _last_t = None

    @staticmethod
    def forward(
            ctx,
            kernel_args: torch.Tensor,
            penalty: torch.Tensor,
            M: torch.Tensor,
            X: torch.Tensor,
            Y: torch.Tensor,
            t: int,
            deterministic: bool,
            solve_options: FalkonOptions,
            solve_maxiter: int,
            gaussian_random: bool,
            use_stoch_trace: bool,
            warm_start: bool
            ):
        if RegLossAndDeffv2._last_t is not None and RegLossAndDeffv2._last_t != t:
            RegLossAndDeffv2._last_solve_zy = None
            RegLossAndDeffv2.last_alpha = None
        RegLossAndDeffv2._last_t = t
        data = NoRegLossAndDeffCtx(t)
        if deterministic:
            torch.manual_seed(12)
        data.z = init_random_vecs(X.shape[0], t, dtype=X.dtype, device=X.device, gaussian_random=gaussian_random)

        d_eff, data = nystrom_deff_fwd(
            kernel_args=kernel_args, penalty=penalty, M=M, X=X, Y=Y,
            solve_opt=solve_options, solve_maxiter=solve_maxiter,
            last_solve_zy=RegLossAndDeffv2._last_solve_zy, data=data)
        datafit, data = penalized_datafit_fwd(
            kernel_args=kernel_args, penalty=penalty, M=M, X=X, Y=Y,
            solve_maxiter=solve_maxiter, solve_opt=solve_options, data=data)
        with torch.autograd.enable_grad():
            kmn_z = data.kmn_z  # Need to diff through the slicing
        trace, tr_ctx = nystrom_trace_fwd(
            kernel_args=kernel_args, M=M, X=X, kmn_z=kmn_z, use_ste=use_stoch_trace)

        if warm_start:
            RegLossAndDeffv2._last_solve_zy = data.solve_zy_prec.detach().clone()
        RegLossAndDeffv2.last_alpha = data.solve_y.detach()
        ctx.save_for_backward(kernel_args, penalty, M)
        ctx.data, ctx.tr_ctx, ctx.X, ctx.use_stoch_trace = data, tr_ctx, X, use_stoch_trace
        print(f"Stochastic: D-eff {d_eff:.3e} Data-Fit {datafit:.3e} Trace {X.shape[0] - trace:.3e}")
        return d_eff + datafit + (X.shape[0] - trace)

    @staticmethod
    def backward(ctx, out):
        kernel_args, penalty, M = ctx.saved_tensors
        data = ctx.data

        deff_bwd, data = nystrom_deff_bwd(kernel_args=kernel_args, penalty=penalty, M=M, X=ctx.X, data=data)
        dfit_bwd, data = penalized_datafit_bwd(kernel_args=kernel_args, penalty=penalty, M=M, X=ctx.X, data=data)
        tr_bwd = nystrom_trace_bwd(ctx.tr_ctx, use_ste=ctx.use_stoch_trace)

        with torch.autograd.enable_grad():
            bg = out * (deff_bwd + dfit_bwd - tr_bwd)
        return calc_grads(ctx, bg, RegLossAndDeffv2.NUM_DIFF_ARGS)

    @staticmethod
    def grad_check():
        torch.manual_seed(3)
        X = torch.randn(50, 6, dtype=torch.float64)
        w = torch.randn(X.shape[1], 1, dtype=torch.float64)
        Y = X @ w
        M = X[:10].clone().detach().requires_grad_()
        s = torch.tensor([10.0], dtype=X.dtype).requires_grad_()
        p = torch.tensor(1e-2, dtype=X.dtype).requires_grad_()

        torch.autograd.gradcheck(
            lambda sigma, pen, centers:
                RegLossAndDeffv2.apply(sigma, pen, centers, X, Y, 20, True, FalkonOptions(), 30, False, True, False),
            (s, p, M))
        torch.autograd.gradcheck(
            lambda sigma, pen, centers:
                RegLossAndDeffv2.apply(sigma, pen, centers, X, Y, 20, True, FalkonOptions(), 30, False, False, False),
            (s, p, M))


def validation_loss(kernel_args, penalty, centers, Xtr, Ytr, Xval, Yval, solve_options, solve_maxiter, warm_start=True):
    return ValidationLoss.apply(kernel_args, penalty, centers, Xtr, Ytr, Xval, Yval,
                                solve_options, solve_maxiter, warm_start)


# noinspection PyMethodOverriding
class ValidationLoss(torch.autograd.Function):
    last_alpha = None
    _last_alpha_prec = None
    _last_alpha2_prec = None

    @staticmethod
    def forward(
            ctx,
            kernel_args: torch.Tensor,
            penalty: torch.Tensor,
            M: torch.Tensor,
            Xtr: torch.Tensor,
            Ytr: torch.Tensor,
            Xval: torch.Tensor,
            Yval: torch.Tensor,
            solve_options: FalkonOptions,
            solve_maxiter: int,
            warm_start: bool,
            ):
        with torch.autograd.no_grad():
            diff_kernel = DiffGaussianKernel(kernel_args, opt=solve_options)
            nondiff_kernel = GaussianKernel(kernel_args, opt=solve_options)
            pc = FalkonPreconditioner(penalty.item(), nondiff_kernel, opt=solve_options)
            pc.init(M.detach())
            optim = FalkonConjugateGradient(nondiff_kernel, pc, opt=solve_options)
            beta1 = optim.solve(Xtr, M.detach(), Ytr, penalty.item(), ValidationLoss._last_alpha_prec, solve_maxiter)
            alpha1 = pc.apply(beta1)

        with torch.autograd.enable_grad():
            kvm_alpha = diff_kernel.mmv(Xval, M, alpha1)

        if warm_start:
            ValidationLoss._last_alpha_prec = beta1
        ValidationLoss.last_alpha = alpha1

        ctx.save_for_backward(kernel_args, penalty, M)
        ctx.alpha1, ctx.kvm_alpha = alpha1, kvm_alpha
        ctx.pc, ctx.solve_maxiter, ctx.diff_kernel, ctx.optim = pc, solve_maxiter, diff_kernel, optim
        ctx.Xtr, ctx.Xval, ctx.Ytr, ctx.Yval = Xtr, Xval, Ytr, Yval
        ctx.warm_start = warm_start

        with torch.autograd.no_grad():
            val_loss = torch.sum(torch.square(kvm_alpha - Yval))
        return val_loss

    @staticmethod
    def backward(ctx, out):
        kernel_args, penalty, M = ctx.saved_tensors
        alpha1, kvm_alpha = ctx.alpha1, ctx.kvm_alpha
        pc, solve_maxiter, diff_kernel, optim = ctx.pc, ctx.solve_maxiter, ctx.diff_kernel, ctx.optim
        Xtr, Xval, Ytr, Yval = ctx.Xtr, ctx.Xval, ctx.Ytr, ctx.Yval

        with torch.autograd.no_grad():
            # 2 right-hand-sides: kvm_alpha and y_val
            slv_shape = kvm_alpha.shape[1]
            solve2rhs = torch.cat((kvm_alpha.detach(), Yval), dim=1)

            beta_slv2 = optim.solve_val_rhs(Xtr, Xval, M.detach(), solve2rhs, penalty.item(), ValidationLoss._last_alpha2_prec, solve_maxiter)
            alpha_slv2 = pc.apply(beta_slv2)
            if ctx.warm_start:
                ValidationLoss._last_alpha2_prec = beta_slv2

            all_alphas = torch.cat((alpha1, alpha_slv2), dim=1)
            a2, a3 = torch.split(alpha_slv2, slv_shape, dim=1)

        with torch.autograd.enable_grad():
            kmn_y = diff_kernel.mmv(M, Xtr, Ytr)
            kmv_yv = diff_kernel.mmv(M, Xval, Yval)
            knm_slv_all = diff_kernel.mmv(Xtr, M, all_alphas)
            knm_a1, knm_a2, knm_a3 = torch.split(knm_slv_all, slv_shape, dim=1)
            kmm_a1 = diff_kernel.mmv(M, M, alpha1)

            pen_n = penalty * Xtr.shape[0]
            bg = out * (
                + 2 * (kmn_y * a2).sum()
                + 2 * (kvm_alpha.detach() * kvm_alpha).sum()
                - 2 * ((knm_a1 * knm_a2.detach()).sum() + (knm_a1.detach() * knm_a2).sum() + pen_n * (kmm_a1 * a2).sum())
                - 2 * (kmn_y * a3).sum()
                - 2 * (alpha1 * kmv_yv).sum()
                + 2 * ((knm_a1 * knm_a3.detach()).sum() + (knm_a1.detach() * knm_a3).sum() + pen_n * (kmm_a1 * a3).sum())
            )
        return calc_grads(ctx, bg, 3)

    @staticmethod
    def grad_check():
        torch.manual_seed(3)
        X = torch.randn(100, 6, dtype=torch.float64)
        Xtr = X[:50].clone()
        Xval = X[50:].clone()
        w = torch.randn(X.shape[1], 1, dtype=torch.float64)
        Ytr = Xtr @ w
        Yval = Xval @ w
        M = Xtr[:10].clone().detach().requires_grad_()
        s = torch.tensor([10.0], dtype=X.dtype).requires_grad_()
        p = torch.tensor(1e-2, dtype=X.dtype).requires_grad_()

        torch.autograd.gradcheck(
            lambda sigma, pen, centers:
                ValidationLoss.apply(sigma, pen, centers, Xtr, Ytr, Xval, Yval, FalkonOptions(), 30, False),
            (s, p, M))<|MERGE_RESOLUTION|>--- conflicted
+++ resolved
@@ -11,6 +11,8 @@
 from falkon.kernels.diff_rbf_kernel import DiffGaussianKernel
 from falkon.optim import FalkonConjugateGradient
 from falkon.preconditioner import FalkonPreconditioner
+from falkon.la_helpers import trsm
+from falkon.utils.helpers import sizeof_dtype, select_dim_over_n
 
 __all__ = (
     "NoRegLossAndDeff",
@@ -23,15 +25,7 @@
     "ValidationLoss",
 )
 
-<<<<<<< HEAD
-from la_helpers import trsm
-
-from utils.helpers import sizeof_dtype, select_dim_over_n
-
-EPS = 1e-6
-=======
 EPS = 5e-5
->>>>>>> 80f523c3
 
 
 class NoRegLossAndDeffCtx():
@@ -279,7 +273,7 @@
     if use_ste:
         if kmn_z is None:
             raise RuntimeError("Cannot calculate nystrom-kernel trace with STE if kmn_z is not specified.")
-        return nystrom_trace_hutch_fwd(kernel_args, M, kmn_z=kmn_z)
+        return nystrom_trace_hutch_fwd(kernel_args, M, kmn_z=kmn_z, n=X.shape[0])
     else:
         return nystrom_trace_trinv_fwd(kernel_args, M, X)
 
@@ -290,7 +284,7 @@
     return nystrom_trace_trinv_bwd(**ctx)
 
 
-def nystrom_trace_hutch_fwd(kernel_args, M, kmn_z):
+def nystrom_trace_hutch_fwd(kernel_args, M, kmn_z, n):
     mm_eye = torch.eye(M.shape[0], device=M.device, dtype=M.dtype) * EPS
     with torch.autograd.enable_grad():
         kmm = full_rbf_kernel(M, M, kernel_args)
@@ -300,17 +294,19 @@
         l_solve_1 = torch.triangular_solve(kmn_z, kmm_chol, upper=False, transpose=False).solution  # m * t
         l_solve_2 = torch.triangular_solve(l_solve_1, kmm_chol, upper=False, transpose=True).solution.contiguous()  # m * t
         output = torch.square(l_solve_1).sum(0).mean()
-
-    ctx = dict(kmn_z=kmn_z, kmm_chol=kmm_chol, l_solve_1=l_solve_1, l_solve_2=l_solve_2)
+        output = 1.0 - output / n
+
+    ctx = dict(kmn_z=kmn_z, kmm_chol=kmm_chol, l_solve_1=l_solve_1, l_solve_2=l_solve_2, n=n)
+
     return output, ctx
 
 
-def nystrom_trace_hutch_bwd(kmn_z, kmm_chol, l_solve_1, l_solve_2):
+def nystrom_trace_hutch_bwd(kmn_z, kmm_chol, l_solve_1, l_solve_2, n):
     with torch.autograd.enable_grad():
-        bg = (
+        bg = - (
             2 * (kmn_z * l_solve_2).sum(0).mean()
             - 2 * (l_solve_2 * (kmm_chol @ l_solve_1)).sum(0).mean()
-        )
+        ) / n
     return bg
 
 
@@ -347,17 +343,21 @@
             leni = min(blk_n, X.shape[0] - i)
             c_X = X[i: i + leni, :]
             with torch.autograd.enable_grad():
-                k_mn = kernel(M, c_X, opt=opt)
+                k_mn = full_rbf_kernel(M, c_X, kernel_args)
 
             # Forward
             with torch.autograd.no_grad():
-                solve1 = trsm(kmm_chol, k_mn, 1.0, lower=True, transpose=False)
-                solve2 = trsm(kmm_chol, solve1, 1.0, lower=True, transpose=True)
+                solve1 = trsm(k_mn, kmm_chol, 1.0, lower=True, transpose=False)
+                solve2 = trsm(solve1, kmm_chol, 1.0, lower=True, transpose=True)
                 fwd += solve1.square().sum()  # TODO: make inplace?
 
             with torch.autograd.enable_grad():
-                bwd += 2 * (k_mn * solve2).sum(0).mean()
-                bwd -= 2 * (solve2 * (kmm_chol @ solve1)).sum(0).mean()
+                bwd += 2 * (k_mn * solve2).sum()#.sum(0).mean()
+                bwd -= 2 * (solve2 * (kmm_chol @ solve1)).sum()#.sum(0).mean()
+    with torch.autograd.no_grad():
+        fwd = 1.0 - fwd / X.shape[0]
+    with torch.autograd.enable_grad():
+        bwd = - bwd / X.shape[0]
     return fwd, bwd
 
 
@@ -376,17 +376,19 @@
     with torch.autograd.enable_grad():
         k_linv = diff_kernel.mmv(X, M, linv.T)  # n * m (problematic)
 
-    return k_linv.square().sum(), dict(k_linv=k_linv, kmm_chol=kmm_chol, linv=linv)
+    tr_fwd = k_linv.square().sum()
+    tr_fwd = 1.0 - tr_fwd / X.shape[0]
+    return tr_fwd, dict(k_linv=k_linv, kmm_chol=kmm_chol, linv=linv)
 
 
 def nystrom_trace_trinv_bwd(linv, k_linv, kmm_chol):
     with torch.autograd.no_grad():
         k_linv_linv = k_linv @ linv  # n * m
     with torch.autograd.enable_grad():
-        bg = (
+        bg = - (
             2 * (k_linv * k_linv.detach()).sum() -
             2 * (k_linv.detach() @ kmm_chol.T * k_linv_linv).sum()
-        )
+        ) / k_linv.shape[0]
     return bg
 
 
@@ -595,11 +597,15 @@
             data=data)
         NoRegLossAndDeff.t_fit_fwd.append(time.time() - t_s)
         t_s = time.time()
-        with torch.autograd.enable_grad():
-            kmn_z = data.kmn_z  # Need to diff through the slicing
-        #trace, tr_ctx = nystrom_trace_fwd(
+        trace, tr_ctx = nystrom_trace_frotrsm_fwd(kernel_args, M, X)
+        ## This is the `old` version
+        # with torch.autograd.enable_grad():
+        #     kmn_z = data.kmn_z  # Need to diff through the slicing
+        # trace2, tr_ctx2 = nystrom_trace_fwd(
         #    kernel_args=kernel_args, M=M, X=X, kmn_z=kmn_z, use_ste=use_stoch_trace)
-        tr_ctx = None
+        # print(f"Trace new: {trace:.6f}, old {trace2:.6f}", flush=True)
+        ## Uncomment when running in NO-TRACE mode
+        # tr_ctx = None
         NoRegLossAndDeff.t_tr_fwd.append(time.time() - t_s)
 
         if warm_start:
@@ -608,12 +614,12 @@
         NoRegLossAndDeff.last_alpha = data.solve_y.detach()
         ctx.save_for_backward(kernel_args, penalty, M)
         ctx.data, ctx.tr_ctx, ctx.X, ctx.use_stoch_trace = data, tr_ctx, X, use_stoch_trace
-        _pen = penalty * X.shape[0]
+        # _pen = penalty * X.shape[0]
         #d_eff = d_eff / _pen
         #datafit = d_eff / _pen
         #trace = (X.shape[0] - trace) / X.shape[0]
-        #print(f"Stochastic: D-eff {d_eff:.3e} Data-Fit {datafit:.3e} Trace {trace:.3e}", flush=True)
-        return d_eff + datafit #+ trace# / _pen
+        print(f"Stochastic: D-eff {d_eff:.3e} Data-Fit {datafit:.3e} Trace {trace:.3e}", flush=True)
+        return d_eff + datafit + trace
 
     @staticmethod
     def backward(ctx, out):
@@ -627,13 +633,14 @@
         dfit_bwd, data = datafit_bwd(kernel_args=kernel_args, penalty=penalty, M=M, X=ctx.X, data=data)
         NoRegLossAndDeff.t_fit_bwd.append(time.time() - t_s)
         t_s = time.time()
-        #tr_bwd = nystrom_trace_bwd(ctx.tr_ctx, use_ste=ctx.use_stoch_trace)
+        tr_bwd = nystrom_trace_frotrsm_bwd(ctx.tr_ctx)
+        # tr_bwd = nystrom_trace_bwd(ctx.tr_ctx, use_ste=ctx.use_stoch_trace)
         NoRegLossAndDeff.t_tr_bwd.append(time.time() - t_s)
 
         t_s = time.time()
         with torch.autograd.enable_grad():
             _pen = penalty * ctx.X.shape[0]
-            bg = out * (deff_bwd + dfit_bwd)# - tr_bwd / ctx.X.shape[0])
+            bg = out * (deff_bwd + dfit_bwd + tr_bwd)
         out = calc_grads(ctx, bg, NoRegLossAndDeff.NUM_DIFF_ARGS)
         NoRegLossAndDeff.t_grad.append(time.time() - t_s)
         return out
@@ -807,8 +814,8 @@
         RegLossAndDeffv2.last_alpha = data.solve_y.detach()
         ctx.save_for_backward(kernel_args, penalty, M)
         ctx.data, ctx.tr_ctx, ctx.X, ctx.use_stoch_trace = data, tr_ctx, X, use_stoch_trace
-        print(f"Stochastic: D-eff {d_eff:.3e} Data-Fit {datafit:.3e} Trace {X.shape[0] - trace:.3e}")
-        return d_eff + datafit + (X.shape[0] - trace)
+        print(f"Stochastic: D-eff {d_eff:.3e} Data-Fit {datafit:.3e} Trace {trace:.3e}")
+        return d_eff + datafit + trace
 
     @staticmethod
     def backward(ctx, out):
@@ -820,7 +827,7 @@
         tr_bwd = nystrom_trace_bwd(ctx.tr_ctx, use_ste=ctx.use_stoch_trace)
 
         with torch.autograd.enable_grad():
-            bg = out * (deff_bwd + dfit_bwd - tr_bwd)
+            bg = out * (deff_bwd + dfit_bwd + tr_bwd)
         return calc_grads(ctx, bg, RegLossAndDeffv2.NUM_DIFF_ARGS)
 
     @staticmethod
