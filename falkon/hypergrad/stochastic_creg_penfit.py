--- conflicted
+++ resolved
@@ -128,17 +128,17 @@
     def direct_nosplit(X, M, Y, penalty, kmm, kmm_chol, zy, solve_zy, zy_solve_kmm_solve_zy, kernel,
                        t):
         with Timer(RegLossAndDeffv2.iter_prep_times), torch.autograd.enable_grad():
-            k_mn_zy = kernel.mmv(M, X, zy)
+            k_mn_zy = kernel.mmv(M, X, zy)  # M x (T+1)
             zy_knm_solve_zy = k_mn_zy.mul(solve_zy).sum(0)  # T+1
 
         # Forward
         dfit_fwd = Y.square().sum()
         deff_fwd = torch.tensor(0, dtype=X.dtype)
-        _trace_fwd = torch.tensor(X.shape[0], dtype=X.dtype)
+        trace_fwd = torch.tensor(X.shape[0], dtype=X.dtype)
         with Timer(RegLossAndDeffv2.fwd_times), torch.autograd.no_grad():
-            _trace_fwd, solve2 = calc_trace_fwd(
-                _trace_fwd, k_mn=None, k_mn_zy=k_mn_zy, kmm_chol=kmm_chol, use_stoch_trace=True,
-                t=t)
+            trace_fwd, solve2 = calc_trace_fwd(
+                trace_fwd, k_mn=None, k_mn_zy=k_mn_zy, kmm_chol=kmm_chol,
+                use_stoch_trace=True, t=t)
             # Nystrom effective dimension forward
             deff_fwd += zy_knm_solve_zy[:t].mean()
             # Data-fit forward
@@ -160,7 +160,7 @@
                 zy_knm_solve_zy, zy_solve_knm_knm_solve_zy, zy_solve_kmm_solve_zy, pen_n, t,
                 include_kmm_term=True)
             bwd = (deff_bwd + dfit_bwd + trace_bwd)
-        return (deff_fwd, dfit_fwd, _trace_fwd), bwd
+        return (deff_fwd, dfit_fwd, trace_fwd), bwd
 
     @staticmethod
     def choose_device_mem(data_dev: torch.device, dtype: torch.dtype,
@@ -622,14 +622,9 @@
                 # Forward
                 with Timer(cls.fwd_times), torch.autograd.no_grad():
                     # Nystrom kernel trace forward
-                    trace_fwd_, solve2 = calc_trace_fwd(
+                    trace_fwd, solve2 = calc_trace_fwd(
                         trace_fwd, k_mn=k_mn, k_mn_zy=k_mn_zy, kmm_chol=kmm_chol,
                         use_stoch_trace=use_stoch_trace, t=t)
-<<<<<<< HEAD
-                    trace_fwd = trace_fwd_ / pen_n
-=======
-                    trace_fwd = trace_fwd
->>>>>>> 0de10e72
                     # Nystrom effective dimension forward
                     deff_fwd += zy_knm_solve_zy[:t].mean()
                     # Data-fit forward
@@ -641,12 +636,10 @@
                     trace_bwd = calc_trace_bwd(
                         k_mn=k_mn, k_mn_zy=k_mn_zy, solve2=solve2, kmm=kmm,
                         use_stoch_trace=use_stoch_trace, t=t)
-<<<<<<< HEAD
-                    trace_bwd = (-pen_n * trace_fwd_.detach() + pen_n.detach() * trace_bwd) / (pen_n.detach()**2)
-                    # trace_bwd /= pen_n
-=======
-                    trace_bwd = trace_bwd
->>>>>>> 0de10e72
+                    # When you want to divide the forward pass by pen_n, you must modify the backward
+                    # pass as follows. Note that `trace_fwd_` is the trace_fwd term before division.
+                    # trace_bwd = (-pen_n * trace_fwd_.detach() + pen_n.detach() * trace_bwd) / (pen_n.detach()**2)
+
                     # Nystrom effective dimension backward
                     deff_bwd = calc_deff_bwd(
                         zy_knm_solve_zy, zy_solve_knm_knm_solve_zy, zy_solve_kmm_solve_zy, pen_n, t,
