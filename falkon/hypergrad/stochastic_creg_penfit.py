from contextlib import ExitStack
from typing import Tuple

import numpy as np
import torch

import falkon
import falkon.preconditioner
from falkon import FalkonOptions
from falkon.hypergrad.common import full_rbf_kernel, calc_grads_tensors, init_random_vecs
from falkon.kernels import GaussianKernel
from falkon.kernels.diff_rbf_kernel import DiffGaussianKernel
from falkon.la_helpers import trsm
from falkon.optim import FalkonConjugateGradient
from falkon.preconditioner import FalkonPreconditioner
from falkon.utils.helpers import sizeof_dtype, select_dim_over_n
from falkon.utils.tictoc import Timer


EPS = 5e-5


def calc_trace_fwd(init_val, k_mn, k_mn_zy, kmm_chol, use_stoch_trace, t):
    """ Nystrom kernel trace forward """
    if use_stoch_trace:
        solve1 = torch.triangular_solve(k_mn_zy[:, :t], kmm_chol, upper=False,
                                        transpose=False).solution  # m * t
        solve2 = torch.triangular_solve(solve1, kmm_chol, upper=False,
                                        transpose=True).solution.contiguous()  # m * t
        init_val -= solve1.square_().sum(0).mean()
    else:
        solve1 = trsm(k_mn, kmm_chol, 1.0, lower=True, transpose=False)  # (M*N)
        solve2 = trsm(solve1, kmm_chol, 1.0, lower=True, transpose=True)  # (M*N)
        init_val -= solve1.square_().sum()
    return init_val, solve2


def calc_trace_bwd(k_mn, k_mn_zy, solve2, kmm, use_stoch_trace, t):
    if use_stoch_trace:
        if k_mn_zy is None or t is None or t <= 0:
            raise ValueError("Using stochastic trace but k_mn_zy is None.")
    else:
        if k_mn is None:
            raise ValueError("Not using stochastic trace but k_mn is None.")
    if use_stoch_trace:
        return -(
                2 * (k_mn_zy[:, :t].mul(solve2)).sum(0).mean() -
                (solve2 * (kmm @ solve2)).sum(0).mean()
        )
    else:
        return -(
                2 * (k_mn.mul(solve2)).sum() -
                (solve2 * (kmm @ solve2)).sum()
        )


def calc_deff_bwd(zy_knm_solve_zy, zy_solve_knm_knm_solve_zy, zy_solve_kmm_solve_zy, pen_n, t,
                  include_kmm_term):
    out_deff_bwd = (
            2 * zy_knm_solve_zy[:t].mean() -
            zy_solve_knm_knm_solve_zy[:t].mean()
    )
    if include_kmm_term:
        out_deff_bwd -= pen_n * zy_solve_kmm_solve_zy[:t].mean()
    return out_deff_bwd


def calc_dfit_bwd(zy_knm_solve_zy, zy_solve_knm_knm_solve_zy, zy_solve_kmm_solve_zy, pen_n, t,
                  include_kmm_term):
    dfit_bwd = -(
            2 * zy_knm_solve_zy[t:].mean() -
            zy_solve_knm_knm_solve_zy[t:].mean()
    )
    if include_kmm_term:
        dfit_bwd += pen_n * zy_solve_kmm_solve_zy[t:].mean()
    return dfit_bwd


def calc_dfit_nopen_bwd(zy_knm_solve_zy, zy_solve_knm_knm_solve_zy, zy_solve_kmm_solve_zy,
                        k_mn_zy, solve_ytilde, knm_solve_zy, k_mn, y_solve_kmm_solve_ytilde,
                        pen_n, t, include_kmm_term):
    dfit_nopen_bwd = (
        -4 * zy_knm_solve_zy[t:].mean() +                                       # -4 * Y.T @ g(k_nm) @ alpha
        2 * zy_solve_knm_knm_solve_zy[t:].mean() +                              # 2 * alpha.T @ g(H) @ alpha -- part 1
        2 * (k_mn_zy[:, t:] * solve_ytilde).sum(0).mean() +                     # 2 * Y.T @ g(k_nm) @ alpha_tilde
        2 * (knm_solve_zy[:, t:] * knm_solve_zy[:, t:].detach()).sum(0).mean()  # 2 * alpha.T @ g(k_nm.T) @ y_tilde
        - 2 * (knm_solve_zy[:, t:] * k_mn.T @ solve_ytilde).sum(0).mean()       # -2 alpha @ g(H) @ alpha -- part 1
    )
    if include_kmm_term:
        dfit_nopen_bwd += 2 * pen_n * zy_solve_kmm_solve_zy[t:].mean()          # 2 * alpha.T @ g(H) @ alpha -- part 2
        dfit_nopen_bwd -= 2 * pen_n * y_solve_kmm_solve_ytilde.mean()           # -2 alpha @ g(H) @ alpha -- part 2
    return dfit_nopen_bwd


# noinspection PyMethodOverriding
class RegLossAndDeffv2(torch.autograd.Function):
    coef_nm = 40
    _last_solve_z = None
    _last_solve_y = None
    _last_solve_zy = None
    _last_t = None
    last_alpha = None
    iter_prep_times, fwd_times, bwd_times, solve_times, kmm_times, grad_times = [], [], [], [], [], []
    iter_times, num_flk_iters = [], []
    solve_together = False
    use_direct_for_stoch = True
    print(f"Initialized class RegLossAndDeffv2. solve_together={solve_together}, "
          f"use_direct_for_stoch={use_direct_for_stoch}")

    @staticmethod
    def print_times():
        num_times = len(RegLossAndDeffv2.iter_times)
        print(
            f"Timings: Preparation {np.sum(RegLossAndDeffv2.iter_prep_times) / num_times:.2f} "
            f"Falkon solve {np.sum(RegLossAndDeffv2.solve_times) / num_times:.2f} "
            f"(in {np.sum(RegLossAndDeffv2.num_flk_iters) / num_times:.1f} iters) "
            f"KMM (toCUDA) {np.sum(RegLossAndDeffv2.kmm_times) / num_times:.2f} "
            f"Forward {np.sum(RegLossAndDeffv2.fwd_times) / num_times:.2f} "
            f"Backward {np.sum(RegLossAndDeffv2.bwd_times) / num_times:.2f} "
            f"Grad {np.sum(RegLossAndDeffv2.grad_times) / num_times:.2f} "
            f"\n\tTotal {np.sum(RegLossAndDeffv2.iter_times) / num_times:.2f}"
        )
        (RegLossAndDeffv2.iter_prep_times, RegLossAndDeffv2.fwd_times, RegLossAndDeffv2.bwd_times,
         RegLossAndDeffv2.solve_times, RegLossAndDeffv2.kmm_times, RegLossAndDeffv2.grad_times,
         RegLossAndDeffv2.iter_times, RegLossAndDeffv2.num_flk_iters) = [], [], [], [], [], [], [], []

    @staticmethod
    def direct_nosplit(X, M, Y, penalty, kmm, kmm_chol, zy, solve_zy, zy_solve_kmm_solve_zy, kernel,
                       t):
        print("Start direct_nosplit")
        print("Alloced mem: %.5fMB" % (torch.cuda.memory_allocated() / 2**20))
        with Timer(RegLossAndDeffv2.iter_prep_times), torch.autograd.enable_grad():
<<<<<<< HEAD
            print("mmv to get k_mn_zy")
            k_mn_zy = kernel.mmv(M, X, zy)
=======
            k_mn_zy = kernel.mmv(M, X, zy)  # M x (T+1)
>>>>>>> 637eb607
            zy_knm_solve_zy = k_mn_zy.mul(solve_zy).sum(0)  # T+1
        print("end iter_prep")
        torch.cuda.empty_cache()
        print("Alloced mem: %.5fMB" % (torch.cuda.memory_allocated() / 2**20))

        # Forward
        dfit_fwd = Y.square().sum()
        deff_fwd = torch.tensor(0, dtype=X.dtype)
        trace_fwd = torch.tensor(X.shape[0], dtype=X.dtype)
        with Timer(RegLossAndDeffv2.fwd_times), torch.autograd.no_grad():
            trace_fwd, solve2 = calc_trace_fwd(
                trace_fwd, k_mn=None, k_mn_zy=k_mn_zy, kmm_chol=kmm_chol,
                use_stoch_trace=True, t=t)
            # Nystrom effective dimension forward
            deff_fwd += zy_knm_solve_zy[:t].mean()
            # Data-fit forward
            dfit_fwd -= zy_knm_solve_zy[t:].mean()
        print("end forward")
        print("Alloced mem: %.5fMB" % (torch.cuda.memory_allocated() / 2**20))

        # Backward
        with Timer(RegLossAndDeffv2.bwd_times), torch.autograd.enable_grad():
            # This OOM
            zy_solve_knm_knm_solve_zy = kernel.mmv(X, M, solve_zy).square().sum(0)  # T+1
            pen_n = penalty * X.shape[0]
            # Nystrom kernel trace backward
            trace_bwd = calc_trace_bwd(
                k_mn=None, k_mn_zy=k_mn_zy, solve2=solve2, kmm=kmm, use_stoch_trace=True, t=t)
            # Nystrom effective dimension backward
            deff_bwd = calc_deff_bwd(
                zy_knm_solve_zy, zy_solve_knm_knm_solve_zy, zy_solve_kmm_solve_zy, pen_n, t,
                include_kmm_term=True)
            # Data-fit backward
            dfit_bwd = calc_dfit_bwd(
                zy_knm_solve_zy, zy_solve_knm_knm_solve_zy, zy_solve_kmm_solve_zy, pen_n, t,
                include_kmm_term=True)
            bwd = (deff_bwd + dfit_bwd + trace_bwd)
        return (deff_fwd, dfit_fwd, trace_fwd), bwd

    @staticmethod
    def choose_device_mem(data_dev: torch.device, dtype: torch.dtype,
                          solve_options: FalkonOptions) -> Tuple[torch.device, float]:
        if data_dev.type == 'cuda':  # CUDA in-core
            from falkon.mmv_ops.utils import _get_gpu_info
            gpu_info = _get_gpu_info(solve_options, slack=0.9)
            single_gpu_info = [g for g in gpu_info if g.Id == data_dev.index][0]
            avail_mem = single_gpu_info.usable_memory / sizeof_dtype(dtype)
            device = torch.device("cuda:%d" % (single_gpu_info.Id))
        elif not solve_options.use_cpu and torch.cuda.is_available():  # CUDA out-of-core
            from falkon.mmv_ops.utils import _get_gpu_info
            gpu_info = _get_gpu_info(solve_options, slack=0.9)[0]  # TODO: Splitting across gpus
            avail_mem = gpu_info.usable_memory / sizeof_dtype(dtype)
            device = torch.device("cuda:%d" % (gpu_info.Id))
        else:  # CPU in-core
            avail_mem = solve_options.max_cpu_mem / sizeof_dtype(dtype)
            device = torch.device("cpu")

        return device, avail_mem

    @staticmethod
    def solve_flk(X, M, Y, Z, ZY, penalty, kernel_args, solve_options, solve_maxiter, warm_start):
        t = Z.shape[1]
        solve_together = RegLossAndDeffv2.solve_together
        solve_opt_precise = solve_options
        solve_maxiter_precise = solve_maxiter

        kernel_args_ = kernel_args.detach()
        penalty_ = penalty.item()
        M_ = M.detach()

        K = GaussianKernel(kernel_args_, opt=solve_opt_precise)
        precond = FalkonPreconditioner(penalty_, K, solve_opt_precise)
        precond.init(M_)

        if solve_together:
            optim = FalkonConjugateGradient(K, precond, solve_opt_precise)
            solve_zy_prec = optim.solve(
                X, M_, ZY, penalty_,
                initial_solution=RegLossAndDeffv2._last_solve_zy,
                max_iter=solve_maxiter,
            )
            solve_zy = precond.apply(solve_zy_prec)
            if warm_start:
                RegLossAndDeffv2._last_solve_zy = solve_zy_prec.detach().clone()
            RegLossAndDeffv2.last_alpha = solve_zy[:, t:].detach().clone()
            num_iters = optim.optimizer.num_iter
        else:
            optim_y = FalkonConjugateGradient(K, precond, solve_opt_precise)
            solve_y_prec = optim_y.solve(X, M_, Y, penalty_,
                                         initial_solution=RegLossAndDeffv2._last_solve_y,
                                         max_iter=solve_maxiter_precise)
            optim_z = FalkonConjugateGradient(K, precond, solve_opt_precise)
            solve_z_prec = optim_z.solve(X, M_, Z, penalty_,
                                         initial_solution=RegLossAndDeffv2._last_solve_z,
                                         max_iter=solve_maxiter_precise)
            solve_z = precond.apply(solve_z_prec)
            solve_y = precond.apply(solve_y_prec)
            solve_zy = torch.cat((solve_z, solve_y), dim=1)
            if warm_start:
                RegLossAndDeffv2._last_solve_y = solve_y_prec.detach().clone()
                RegLossAndDeffv2._last_solve_z = solve_z_prec.detach().clone()
            RegLossAndDeffv2.last_alpha = solve_y.detach().clone()
            num_iters = optim_z.optimizer.num_iter
        return solve_zy, num_iters

    @staticmethod
    def direct_wsplit(X, M, Y, penalty, kernel_args, kmm, kmm_chol, zy, solve_zy,
                      zy_solve_kmm_solve_zy, t, coef_nm, device, avail_mem, use_stoch_trace,
                      needs_input_grad):
        """ Splitting along the first dimension of X """
        # Decide block size (this is super random for now: if OOM increase `coef_nm`).
        blk_n = select_dim_over_n(max_n=X.shape[0], m=M.shape[0], d=X.shape[1], max_mem=avail_mem,
                                  coef_nm=coef_nm, coef_nd=1, coef_md=1, coef_n=0,
                                  coef_m=0, coef_d=0, rest=0)
        # Initialize forward pass elements.
        _dfit_fwd = Y.square().sum().to(device)
        _deff_fwd = torch.tensor(0, dtype=X.dtype, device=device)
        _trace_fwd = torch.tensor(X.shape[0], dtype=X.dtype, device=device)
        grads = None
        it = 0
        with ExitStack() as stack:
            if device.type == 'cuda':
                s1 = torch.cuda.current_stream(device)
                stack.enter_context(torch.cuda.device(device))
                stack.enter_context(torch.cuda.stream(s1))
            for i in range(0, X.shape[0], blk_n):
                it += 1
                leni = min(blk_n, X.shape[0] - i)
                c_X = X[i: i + leni, :].to(device=device, non_blocking=True)
                c_zy = zy[i: i + leni, :].to(device=device, non_blocking=True)
                with Timer(RegLossAndDeffv2.iter_prep_times), torch.autograd.enable_grad():
                    k_mn = full_rbf_kernel(c_X, M,
                                           kernel_args).T  # Done to get F-contig k_mn (faster trsm)
                    k_mn_zy = k_mn @ c_zy  # MxN * Nx(T+1) = Mx(T+1)
                    zy_knm_solve_zy = (k_mn_zy * solve_zy).sum(0)  # (T+1)

                # Forward
                with Timer(RegLossAndDeffv2.fwd_times), torch.autograd.no_grad():
                    pen_n = penalty * X.shape[0]
                    # Nystrom kernel trace forward
                    _trace_fwd, solve2 = calc_trace_fwd(
                        _trace_fwd, k_mn=k_mn, k_mn_zy=k_mn_zy, kmm_chol=kmm_chol,
                        use_stoch_trace=use_stoch_trace, t=t)
                    trace_fwd = _trace_fwd# / penalty
                    # Nystrom effective dimension forward
                    _deff_fwd += zy_knm_solve_zy[:t].mean()
                    deff_fwd = _deff_fwd# / pen_n
                    # Data-fit forward
                    _dfit_fwd -= zy_knm_solve_zy[t:].mean()
                    dfit_fwd = _dfit_fwd# / pen_n

                # Backward
                with Timer(RegLossAndDeffv2.bwd_times), torch.autograd.enable_grad():
                    zy_solve_knm_knm_solve_zy = (k_mn.T @ solve_zy).square().sum(0)  # (T+1)
                    pen_n = penalty * X.shape[0]
                    # Nystrom kernel trace backward
                    trace_bwd = calc_trace_bwd(
                        k_mn=k_mn, k_mn_zy=k_mn_zy, solve2=solve2, kmm=kmm,
                        use_stoch_trace=use_stoch_trace, t=t)
                    #trace_bwd = (-penalty * _trace_fwd.detach() + penalty.detach() * trace_bwd) / (penalty**2)
                    # Nystrom effective dimension backward
                    deff_bwd = calc_deff_bwd(
                        zy_knm_solve_zy, zy_solve_knm_knm_solve_zy, zy_solve_kmm_solve_zy, pen_n, t,
                        include_kmm_term=i == 0)
                    #deff_bwd = (-pen_n * _deff_fwd.detach() + pen_n.detach() * deff_bwd) / (pen_n.detach()**2)
                    # Data-fit backward
                    dfit_bwd = calc_dfit_bwd(
                        zy_knm_solve_zy, zy_solve_knm_knm_solve_zy, zy_solve_kmm_solve_zy, pen_n, t,
                        include_kmm_term=i == 0)
                    #dfit_bwd = (-pen_n * _dfit_fwd.detach() + pen_n.detach() * dfit_bwd) / (pen_n.detach()**2)
                    bwd = (deff_bwd + dfit_bwd + trace_bwd)

                # Calc grads
                with Timer(RegLossAndDeffv2.grad_times):
                    new_grads = calc_grads_tensors(inputs=(kernel_args, penalty, M),
                                                   inputs_need_grad=needs_input_grad, backward=bwd,
                                                   retain_graph=True, allow_unused=True)
                    if grads is None:
                        grads = []
                        for g in new_grads:
                            if g is not None:
                                grads.append(g.to(device=X.device))
                            else:
                                grads.append(None)
                    else:
                        for gi in range(len(grads)):
                            if (grads[gi] is None) != (new_grads[gi] is None):
                                continue  # This can happen since bwd at iter-0 is different from following iters.
                            if grads[gi] is not None:
                                grads[gi] += new_grads[gi].to(X.device)
        return (deff_fwd, dfit_fwd, trace_fwd), grads

    @staticmethod
    def forward(
            ctx,
            kernel_args: torch.Tensor,
            penalty: torch.Tensor,
            M: torch.Tensor,
            X: torch.Tensor,
            Y: torch.Tensor,
            t: int,
            deterministic: bool,
            solve_options: FalkonOptions,
            solve_maxiter: int,
            gaussian_random: bool,
            use_stoch_trace: bool,
            warm_start: bool
    ):
        use_direct_for_stoch = RegLossAndDeffv2.use_direct_for_stoch
        if RegLossAndDeffv2._last_t is not None and RegLossAndDeffv2._last_t != t:
            RegLossAndDeffv2._last_solve_y = None
            RegLossAndDeffv2._last_solve_z = None
            RegLossAndDeffv2.last_alpha = None
        RegLossAndDeffv2._last_t = t
        if deterministic:
            torch.manual_seed(12)

        if use_stoch_trace and use_direct_for_stoch:
            device, avail_mem = X.device, None
        else:
            device, avail_mem = RegLossAndDeffv2.choose_device_mem(X.device, X.dtype, solve_options)

        with Timer(RegLossAndDeffv2.iter_times):
            # Initialize hutch trace estimation vectors (t of them)
            Z = init_random_vecs(X.shape[0], t, dtype=X.dtype, device=X.device,
                                 gaussian_random=gaussian_random)
            ZY = torch.cat((Z, Y), dim=1)
            M_dev = M.to(device, copy=False).requires_grad_(M.requires_grad)
            kernel_args_dev = kernel_args.to(device, copy=False).requires_grad_(kernel_args.requires_grad)
            penalty_dev = penalty.to(device, copy=False).requires_grad_(penalty.requires_grad)

            with Timer(RegLossAndDeffv2.solve_times):
                solve_zy, num_flk_iters = RegLossAndDeffv2.solve_flk(
                    X, M_dev, Y, Z, ZY, penalty_dev, kernel_args_dev, solve_options, solve_maxiter, warm_start)
                RegLossAndDeffv2.num_flk_iters.append(num_flk_iters)
            print("Falkon solve finished.")
            if torch.cuda.is_available():
                torch.cuda.empty_cache()
            print("Alloced mem: %.5fMB" % (torch.cuda.memory_allocated() / 2**20))

            with Timer(RegLossAndDeffv2.kmm_times):  # Move small matrices to the computation device
                solve_zy_dev = solve_zy.to(device, copy=False)

                with torch.autograd.enable_grad():
                    kmm = full_rbf_kernel(M_dev, M_dev, kernel_args_dev)
                    zy_solve_kmm_solve_zy = (kmm @ solve_zy_dev * solve_zy_dev).sum(0)  # (T+1)
                    # The following should be identical but seems to introduce errors in the bwd pass.
                    # zy_solve_kmm_solve_zy = (kmm_chol.T @ solve_zy_dev).square().sum(0)  # (T+1)
                with torch.autograd.no_grad():
                    mm_eye = torch.eye(M_dev.shape[0], device=device, dtype=M_dev.dtype) * EPS
                    kmm_chol, info = torch.linalg.cholesky_ex(kmm + mm_eye, check_errors=False)
            print("Put KMM on GPU")
            print("Alloced mem: %.5fMB" % (torch.cuda.memory_allocated() / 2**20))
            print("kmm", kmm.device)

            if use_stoch_trace and use_direct_for_stoch:
                kernel = GaussianKernel(kernel_args_dev, solve_options)
                fwd, bwd = RegLossAndDeffv2.direct_nosplit(X, M_dev, Y, penalty, kmm, kmm_chol, ZY,
                                                           solve_zy, zy_solve_kmm_solve_zy, kernel,
                                                           t)
                with Timer(RegLossAndDeffv2.grad_times):
                    grads = calc_grads_tensors(inputs=(kernel_args_dev, penalty_dev, M_dev),
                                               inputs_need_grad=ctx.needs_input_grad, backward=bwd,
                                               retain_graph=False, allow_unused=True)
            else:
                fwd, grads = RegLossAndDeffv2.direct_wsplit(X, M_dev, Y, penalty_dev, kernel_args_dev, kmm,
                                                            kmm_chol, ZY, solve_zy_dev,
                                                            zy_solve_kmm_solve_zy, t, RegLossAndDeffv2.coef_nm,
                                                            device, avail_mem, use_stoch_trace,
                                                            ctx.needs_input_grad)

        deff_fwd, dfit_fwd, trace_fwd = fwd
        ctx.grads = grads
        print(f"Stochastic: D-eff {deff_fwd:.3e} Data-Fit {dfit_fwd:.3e} Trace {trace_fwd:.3e}")
        return (deff_fwd + dfit_fwd + trace_fwd).to(X.device)

    @staticmethod
    def backward(ctx, out):
        grads_out = []
        for g in ctx.grads:
            if g is not None:
                g = g * out
            grads_out.append(g)
        return tuple(grads_out)

    @staticmethod
    def grad_check():
        torch.manual_seed(3)
        X = torch.randn(50, 6, dtype=torch.float64)
        w = torch.randn(X.shape[1], 1, dtype=torch.float64)
        Y = X @ w
        M = X[:10].clone().detach().requires_grad_()
        s = torch.tensor([10.0], dtype=X.dtype).requires_grad_()
        p = torch.tensor(1e-2, dtype=X.dtype).requires_grad_()
        RegLossAndDeffv2.use_direct_for_stoch = True
        torch.autograd.gradcheck(
            lambda sigma, pen, centers:
            RegLossAndDeffv2.apply(
                sigma,              # kernel_args
                pen,                # penalty
                centers,            # M
                X,                  # X
                Y,                  # Y
                20,                 # t
                True,               # deterministic
                FalkonOptions(),    # solve_options
                30,                 # solve_maxiter
                False,              # gaussian_random
                True,               # use_stoch_trace
                False),             # warm_start
            (s, p, M))
        RegLossAndDeffv2.use_direct_for_stoch = False
        torch.autograd.gradcheck(
            lambda sigma, pen, centers:
            RegLossAndDeffv2.apply(
                sigma,              # kernel_args
                pen,                # penalty
                centers,            # M
                X,                  # X
                Y,                  # Y
                20,                 # t
                True,               # deterministic
                FalkonOptions(),    # solve_options
                30,                 # solve_maxiter
                False,              # gaussian_random
                True,               # use_stoch_trace
                False),             # warm_start
            (s, p, M))
        torch.autograd.gradcheck(
            lambda sigma, pen, centers:
            RegLossAndDeffv2.apply(
                sigma,
                pen,
                centers,
                X,
                Y,
                20,
                True,
                FalkonOptions(),
                30,
                False,
                False,
                False),
            (s, p, M))


def creg_penfit(kernel_args, penalty, centers, X, Y, num_estimators, deterministic, solve_options,
                solve_maxiter, gaussian_random, use_stoch_trace, warm_start=True):
    return RegLossAndDeffv2.apply(
        kernel_args, penalty, centers, X, Y, num_estimators, deterministic, solve_options,
        solve_maxiter, gaussian_random, use_stoch_trace, warm_start
    )


# noinspection PyMethodOverriding
class StochasticDeffNoPenFitTrFn(torch.autograd.Function):
    coef_nm = 40
    _last_solve_z = None
    _last_solve_y = None
    _last_solve_ytilde = None
    _last_t = None
    _precond = None
    last_alpha = None
    iter_prep_times, fwd_times, bwd_times, solve_times, kmm_times, grad_times = [], [], [], [], [], []
    iter_times, num_flk_iters = [], []
    print(f"Initialized class StochasticDeffNoPenFitTrFn. ")

    @classmethod
    def print_times(cls):
        num_times = len(cls.iter_times)
        print(
            f"Timings: Preparation {np.sum(cls.iter_prep_times) / num_times:.2f} "
            f"Falkon solve {np.sum(cls.solve_times) / num_times:.2f} "
            f"(in {np.sum(cls.num_flk_iters) / num_times:.1f} iters) "
            f"KMM (toCUDA) {np.sum(cls.kmm_times) / num_times:.2f} "
            f"Forward {np.sum(cls.fwd_times) / num_times:.2f} "
            f"Backward {np.sum(cls.bwd_times) / num_times:.2f} "
            f"Grad {np.sum(cls.grad_times) / num_times:.2f} "
            f"\n\tTotal {np.sum(cls.iter_times) / num_times:.2f}"
        )
        (cls.iter_prep_times, cls.fwd_times, cls.bwd_times,
         cls.solve_times, cls.kmm_times, cls.grad_times,
         cls.iter_times, cls.num_flk_iters) = [], [], [], [], [], [], [], []

    @staticmethod
    def choose_device_mem(data_dev: torch.device, dtype: torch.dtype,
                          solve_options: FalkonOptions) -> Tuple[torch.device, float]:
        if data_dev.type == 'cuda':  # CUDA in-core
            from falkon.mmv_ops.utils import _get_gpu_info
            gpu_info = _get_gpu_info(solve_options, slack=0.9)
            single_gpu_info = [g for g in gpu_info if g.Id == data_dev.index][0]
            avail_mem = single_gpu_info.usable_memory / sizeof_dtype(dtype)
            device = torch.device("cuda:%d" % (single_gpu_info.Id))
        elif not solve_options.use_cpu and torch.cuda.is_available():  # CUDA out-of-core
            from falkon.mmv_ops.utils import _get_gpu_info
            gpu_info = _get_gpu_info(solve_options, slack=0.9)[0]  # TODO: Splitting across gpus
            avail_mem = gpu_info.usable_memory / sizeof_dtype(dtype)
            device = torch.device("cuda:%d" % (gpu_info.Id))
        else:  # CPU in-core
            avail_mem = solve_options.max_cpu_mem / sizeof_dtype(dtype)
            device = torch.device("cpu")

        return device, avail_mem

    @staticmethod
    def run_flk_opt(
            kernel: falkon.kernels.Kernel,
            preconditioner: falkon.preconditioner.Preconditioner,
            solve_opt: falkon.FalkonOptions,
            m1, m2, rhs, penalty, init_solve, maxiter):
        optim = FalkonConjugateGradient(kernel, preconditioner, solve_opt)
        solve_prec = optim.solve(
            m1, m2, rhs, penalty, initial_solution=init_solve, max_iter=maxiter)
        solve = preconditioner.apply(solve_prec)
        return solve_prec, solve, optim.optimizer.num_iter

    @classmethod
    def solve_flk_zy(cls, X, M, Y, Z, penalty, kernel_args, solve_options, solve_maxiter, warm_start):
        solve_opt_precise = solve_options
        solve_maxiter_precise = solve_maxiter

        kernel_args_ = kernel_args.detach()
        penalty_ = penalty.item()
        M_ = M.detach()

        K = GaussianKernel(kernel_args_, opt=solve_opt_precise)
        precond = FalkonPreconditioner(penalty_, K, solve_opt_precise)
        precond.init(M_)

        solve_y_prec, solve_y, _ = cls.run_flk_opt(
            K, precond, solve_opt_precise, X, M_, Y, penalty_,
            cls._last_solve_y, solve_maxiter_precise)
        solve_z_prec, solve_z, num_iters = cls.run_flk_opt(
            K, precond, solve_opt_precise, X, M_, Z, penalty_,
            cls._last_solve_z, solve_maxiter_precise)
        solve_zy = torch.cat((solve_z, solve_y), dim=1)
        if warm_start:
            cls._last_solve_y = solve_y_prec.clone()
            cls._last_solve_z = solve_z_prec.clone()
        cls.last_alpha = solve_y.clone()
        cls._precond = precond
        return solve_zy, num_iters

    @classmethod
    def solve_flk_ytilde(cls, X, M, Ytilde, penalty, kernel_args, solve_options, solve_maxiter, warm_start):
        solve_opt_precise = solve_options
        solve_maxiter_precise = solve_maxiter

        kernel_args_ = kernel_args.detach()
        penalty_ = penalty.item()
        M_ = M.detach()

        K = GaussianKernel(kernel_args_, opt=solve_opt_precise)
        if cls._precond is None:
            raise RuntimeError("preconditioner empty")
        precond = cls._precond

        solve_ytilde_prec, solve_ytilde, num_iters = cls.run_flk_opt(
            K, precond, solve_opt_precise, X, M_, Ytilde, penalty_,
            cls._last_solve_ytilde, solve_maxiter_precise)
        if warm_start:
            cls._last_solve_ytilde = solve_ytilde_prec.clone()
        return solve_ytilde, num_iters

    @classmethod
    def direct_wsplit(cls, X, M, Y, penalty, kernel_args, kmm, kmm_chol, zy, solve_zy,
                      kmm_solve_zy, solve_ytilde, t, coef_nm, device,
                      avail_mem, use_stoch_trace, needs_input_grad):
        """ Splitting along the first dimension of X """
        # Decide block size (this is super random for now: if OOM increase `coef_nm`).
        blk_n = select_dim_over_n(max_n=X.shape[0], m=M.shape[0], d=X.shape[1], max_mem=avail_mem,
                                  coef_nm=coef_nm, coef_nd=1, coef_md=1, coef_n=0,
                                  coef_m=0, coef_d=0, rest=0)
        # Initialize forward pass elements.
        dfit_nopen_fwd = torch.tensor(0, dtype=X.dtype, device=device)#Y.square().sum().to(device)
        deff_fwd = torch.tensor(0, dtype=X.dtype, device=device)
        trace_fwd = torch.tensor(X.shape[0], dtype=X.dtype, device=device)
        grads = None
        it = 0
        with ExitStack() as stack:
            if device.type == 'cuda':
                s1 = torch.cuda.current_stream(device)
                stack.enter_context(torch.cuda.device(device))
                stack.enter_context(torch.cuda.stream(s1))
            with torch.autograd.enable_grad():
                pen_n = penalty * X.shape[0]
                zy_solve_kmm_solve_zy = (kmm_solve_zy * solve_zy).sum(0)  # (T+1)
                y_solve_kmm_solve_ytilde = (kmm_solve_zy[:, t:] * solve_ytilde).sum(0)  # 1

            for i in range(0, X.shape[0], blk_n):
                it += 1
                leni = min(blk_n, X.shape[0] - i)
                c_X = X[i: i + leni, :].to(device=device, non_blocking=True)
                c_zy = zy[i: i + leni, :].to(device=device, non_blocking=True)

                with Timer(cls.iter_prep_times), torch.autograd.enable_grad():
                    pen_n = penalty * X.shape[0]
                    k_mn = full_rbf_kernel(c_X, M, kernel_args).T  # Done to get F-contig k_mn (faster trsm)
                    k_mn_zy = k_mn @ c_zy  # MxN * Nx(T+1) = Mx(T+1)
                    zy_knm_solve_zy = (k_mn_zy * solve_zy).sum(0)  # (T+1)
                    knm_solve_zy = k_mn.T @ solve_zy  # cNxT

                # Forward
                with Timer(cls.fwd_times), torch.autograd.no_grad():
                    # Nystrom kernel trace forward
                    trace_fwd, solve2 = calc_trace_fwd(
                        trace_fwd, k_mn=k_mn, k_mn_zy=k_mn_zy, kmm_chol=kmm_chol,
                        use_stoch_trace=use_stoch_trace, t=t)
                    # Nystrom effective dimension forward
                    deff_fwd += zy_knm_solve_zy[:t].mean()
                    # Data-fit forward
                    dfit_nopen_fwd += (knm_solve_zy[:, t:] - c_zy[:, t:]).square_().sum(0).mean()
                # Backward
                with Timer(cls.bwd_times), torch.autograd.enable_grad():
                    zy_solve_knm_knm_solve_zy = (knm_solve_zy).square().sum(0)  # (T+1)
                    # Nystrom kernel trace backward
                    trace_bwd = calc_trace_bwd(
                        k_mn=k_mn, k_mn_zy=k_mn_zy, solve2=solve2, kmm=kmm,
                        use_stoch_trace=use_stoch_trace, t=t)
                    # When you want to divide the forward pass by pen_n, you must modify the backward
                    # pass as follows. Note that `trace_fwd_` is the trace_fwd term before division.
                    # trace_bwd = (-pen_n * trace_fwd_.detach() + pen_n.detach() * trace_bwd) / (pen_n.detach()**2)

                    # Nystrom effective dimension backward
                    deff_bwd = calc_deff_bwd(
                        zy_knm_solve_zy, zy_solve_knm_knm_solve_zy, zy_solve_kmm_solve_zy, pen_n, t,
                        include_kmm_term=i == 0)
                    # Data-fit backward
                    dfit_nopen_bwd = calc_dfit_nopen_bwd(
                        zy_knm_solve_zy, zy_solve_knm_knm_solve_zy, zy_solve_kmm_solve_zy,
                        k_mn_zy, solve_ytilde, knm_solve_zy, k_mn, y_solve_kmm_solve_ytilde,
                        pen_n, t, include_kmm_term=i == 0)
                    bwd = deff_bwd + dfit_nopen_bwd + trace_bwd

                # Calc grads
                with Timer(cls.grad_times):
                    new_grads = calc_grads_tensors(inputs=(kernel_args, penalty, M),
                                                   inputs_need_grad=needs_input_grad, backward=bwd,
                                                   retain_graph=True, allow_unused=True)
                    if grads is None:
                        grads = []
                        for g in new_grads:
                            if g is not None:
                                grads.append(g.to(device=X.device))
                            else:
                                grads.append(None)
                    else:
                        for gi in range(len(grads)):
                            if (grads[gi] is None) != (new_grads[gi] is None):
                                continue  # This can happen since bwd at iter-0 is different from following iters.
                            if grads[gi] is not None:
                                grads[gi] += new_grads[gi].to(X.device)
        return (deff_fwd, dfit_nopen_fwd, trace_fwd), grads

    @staticmethod
    def forward(
            ctx,
            kernel_args: torch.Tensor,
            penalty: torch.Tensor,
            M: torch.Tensor,
            X: torch.Tensor,
            Y: torch.Tensor,
            t: int,
            deterministic: bool,
            solve_options: FalkonOptions,
            solve_maxiter: int,
            gaussian_random: bool,
            use_stoch_trace: bool,
            warm_start: bool
    ):
        if StochasticDeffNoPenFitTrFn._last_t is not None and StochasticDeffNoPenFitTrFn._last_t != t:
            StochasticDeffNoPenFitTrFn._last_solve_y = None
            StochasticDeffNoPenFitTrFn._last_solve_z = None
            StochasticDeffNoPenFitTrFn._last_solve_ytilde = None
            StochasticDeffNoPenFitTrFn.last_alpha = None
        StochasticDeffNoPenFitTrFn._last_t = t
        if deterministic:
            torch.manual_seed(12)

        device, avail_mem = RegLossAndDeffv2.choose_device_mem(X.device, X.dtype, solve_options)

        with Timer(StochasticDeffNoPenFitTrFn.iter_times):
            # Initialize hutch trace estimation vectors (t of them)
            Z = init_random_vecs(X.shape[0], t, dtype=X.dtype, device=X.device,
                                 gaussian_random=gaussian_random)
            ZY = torch.cat((Z, Y), dim=1)
            M_dev = M.to(device, copy=False).requires_grad_(M.requires_grad)
            kernel_args_dev = kernel_args.to(device, copy=False).requires_grad_(kernel_args.requires_grad)
            penalty_dev = penalty.to(device, copy=False).requires_grad_(penalty.requires_grad)

            with Timer(StochasticDeffNoPenFitTrFn.solve_times):
                solve_zy, num_flk_iters = StochasticDeffNoPenFitTrFn.solve_flk_zy(
                    X, M_dev, Y, Z, penalty_dev, kernel_args_dev, solve_options, solve_maxiter, warm_start)
                StochasticDeffNoPenFitTrFn.num_flk_iters.append(num_flk_iters)

            with Timer(StochasticDeffNoPenFitTrFn.kmm_times):  # Move small matrices to the computation device
                solve_zy_dev = solve_zy.to(device, copy=False)

                with torch.autograd.no_grad():
                    kernel = GaussianKernel(kernel_args_dev.detach(), opt=solve_options)
                    knm_solvey = kernel.mmv(X, M_dev.detach(), solve_zy_dev[:, t:].contiguous())  # also called y_tilde
                with torch.autograd.enable_grad():
                    kmm = full_rbf_kernel(M_dev, M_dev, kernel_args_dev)
                    kmm_solve_zy = kmm @ solve_zy_dev  # Mx(T+1)
                with torch.autograd.no_grad():
                    mm_eye = torch.eye(M_dev.shape[0], device=device, dtype=M_dev.dtype) * EPS
                    kmm_chol, info = torch.linalg.cholesky_ex(kmm + mm_eye, check_errors=False)

            with Timer(StochasticDeffNoPenFitTrFn.solve_times):
                # Solve Falkon part 2 (alpha_tilde = H^{-1} @ k_nm.T @ y_tilde
                solve_ytilde, _ = StochasticDeffNoPenFitTrFn.solve_flk_ytilde(
                    X, M, Ytilde=knm_solvey, penalty=penalty_dev, kernel_args=kernel_args_dev,
                    solve_options=solve_options, solve_maxiter=solve_maxiter, warm_start=warm_start)

            fwd, grads = StochasticDeffNoPenFitTrFn.direct_wsplit(
                X, M_dev, Y, penalty_dev, kernel_args_dev, kmm, kmm_chol, ZY, solve_zy_dev,
                kmm_solve_zy, solve_ytilde, t, StochasticDeffNoPenFitTrFn.coef_nm, device, avail_mem, use_stoch_trace,
                ctx.needs_input_grad)

        deff_fwd, dfit_fwd, trace_fwd = fwd
        ctx.grads = grads
        print(f"Stochastic: D-eff {deff_fwd:.3e} No-Penalty-Data-Fit {dfit_fwd:.3e} Trace {trace_fwd:.3e}")
        return (deff_fwd + dfit_fwd + trace_fwd).to(X.device)

    @staticmethod
    def backward(ctx, out):
        grads_out = []
        for g in ctx.grads:
            if g is not None:
                g = g * out
            grads_out.append(g)
        return tuple(grads_out)

    @staticmethod
    def grad_check():
        torch.manual_seed(3)
        X = torch.randn(50, 6, dtype=torch.float64)
        w = torch.randn(X.shape[1], 1, dtype=torch.float64)
        Y = X @ w
        M = X[:10].clone().detach().requires_grad_()
        s = torch.tensor([10.0], dtype=X.dtype).requires_grad_()
        p = torch.tensor(1e-2, dtype=X.dtype).requires_grad_()

        torch.autograd.gradcheck(
            lambda sigma, pen, centers:
            StochasticDeffNoPenFitTrFn.apply(sigma, pen, centers, X, Y, 20, True, FalkonOptions(), 30, False,
                                   True, False),
            (s, p, M))
        torch.autograd.gradcheck(
            lambda sigma, pen, centers:
            StochasticDeffNoPenFitTrFn.apply(sigma, pen, centers, X, Y, 20, True, FalkonOptions(), 30, False,
                                   False, False),
            (s, p, M))


def creg_plainfit(kernel_args, penalty, centers, X, Y, num_estimators, deterministic, solve_options,
                  solve_maxiter, gaussian_random, use_stoch_trace, warm_start: bool = True):
    return StochasticDeffNoPenFitTrFn.apply(
        kernel_args, penalty, centers, X, Y, num_estimators, deterministic, solve_options,
        solve_maxiter, gaussian_random, use_stoch_trace, warm_start
    )<|MERGE_RESOLUTION|>--- conflicted
+++ resolved
@@ -130,12 +130,8 @@
         print("Start direct_nosplit")
         print("Alloced mem: %.5fMB" % (torch.cuda.memory_allocated() / 2**20))
         with Timer(RegLossAndDeffv2.iter_prep_times), torch.autograd.enable_grad():
-<<<<<<< HEAD
             print("mmv to get k_mn_zy")
-            k_mn_zy = kernel.mmv(M, X, zy)
-=======
-            k_mn_zy = kernel.mmv(M, X, zy)  # M x (T+1)
->>>>>>> 637eb607
+            k_mn_zy = kernel.mmv(M, X, zy) # M x (T+1)
             zy_knm_solve_zy = k_mn_zy.mul(solve_zy).sum(0)  # T+1
         print("end iter_prep")
         torch.cuda.empty_cache()
