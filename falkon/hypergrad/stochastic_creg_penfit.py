import dataclasses
from contextlib import ExitStack
from typing import Tuple

import numpy as np
import torch

import falkon.preconditioner
from falkon import FalkonOptions
from falkon.hypergrad.common import full_rbf_kernel, calc_grads_tensors, init_random_vecs
from falkon.kernels import GaussianKernel
from falkon.la_helpers import trsm
from falkon.optim import FalkonConjugateGradient
from falkon.preconditioner import FalkonPreconditioner
from falkon.utils.helpers import sizeof_dtype, select_dim_over_n
from falkon.utils.tictoc import Timer


EPS = 5e-5


def calc_trace_fwd(init_val, k_mn, k_mn_zy, kmm_chol, use_stoch_trace, t):
    """ Nystrom kernel trace forward """
    if use_stoch_trace:
        solve1 = torch.triangular_solve(k_mn_zy[:, :t], kmm_chol, upper=False,
                                        transpose=False).solution  # m * t
        solve2 = torch.triangular_solve(solve1, kmm_chol, upper=False,
                                        transpose=True).solution.contiguous()  # m * t
        init_val -= solve1.square_().sum(0).mean()
    else:
        solve1 = trsm(k_mn, kmm_chol, 1.0, lower=True, transpose=False)  # (M*N)
        solve2 = trsm(solve1, kmm_chol, 1.0, lower=True, transpose=True)  # (M*N)
        init_val -= solve1.square_().sum()
    return init_val, solve2


def calc_trace_bwd(k_mn, k_mn_zy, solve2, kmm, use_stoch_trace, t):
    if use_stoch_trace:
        if k_mn_zy is None or t is None or t <= 0:
            raise ValueError("Using stochastic trace but k_mn_zy is None.")
    else:
        if k_mn is None:
            raise ValueError("Not using stochastic trace but k_mn is None.")
    if use_stoch_trace:
        return -(
                2 * (k_mn_zy[:, :t].mul(solve2)).sum(0).mean() -
                (solve2 * (kmm @ solve2)).sum(0).mean()
        )
    else:
        return -(
                2 * (k_mn.mul(solve2)).sum() -
                (solve2 * (kmm @ solve2)).sum()
        )


def calc_deff_bwd(zy_knm_solve_zy, zy_solve_knm_knm_solve_zy, zy_solve_kmm_solve_zy, pen_n, t,
                  include_kmm_term):
    out_deff_bwd = (
            2 * zy_knm_solve_zy[:t].mean() -
            zy_solve_knm_knm_solve_zy[:t].mean()
    )
    if include_kmm_term:
        out_deff_bwd -= pen_n * zy_solve_kmm_solve_zy[:t].mean()
    return out_deff_bwd


def calc_dfit_bwd(zy_knm_solve_zy, zy_solve_knm_knm_solve_zy, zy_solve_kmm_solve_zy, pen_n, t,
                  include_kmm_term):
    dfit_bwd = -(
            2 * zy_knm_solve_zy[t:].mean() -
            zy_solve_knm_knm_solve_zy[t:].mean()
    )
    if include_kmm_term:
        dfit_bwd += pen_n * zy_solve_kmm_solve_zy[t:].mean()
    return dfit_bwd


def calc_dfit_nopen_bwd(zy_knm_solve_zy, zy_solve_knm_knm_solve_zy, zy_solve_kmm_solve_zy,
                        k_mn_zy, solve_ytilde, knm_solve_zy, knm_solve_ytilde, y_solve_kmm_solve_ytilde,
                        pen_n, t, include_kmm_term):
    dfit_nopen_bwd = (
        -4 * zy_knm_solve_zy[t:].mean() +                                       # -4 * Y.T @ g(k_nm) @ alpha
        2 * zy_solve_knm_knm_solve_zy[t:].mean() +                              # 2 * alpha.T @ g(H) @ alpha -- part 1
        2 * (k_mn_zy[:, t:] * solve_ytilde).sum(0).mean() +                     # 2 * Y.T @ g(k_nm) @ alpha_tilde
        2 * (knm_solve_zy[:, t:] * knm_solve_zy[:, t:].detach()).sum(0).mean()  # 2 * alpha.T @ g(k_nm.T) @ y_tilde
        - 2 * (knm_solve_zy[:, t:] * knm_solve_ytilde).sum(0).mean()            # -2 alpha @ g(H) @ alpha -- part 1
    )
    if include_kmm_term:
        dfit_nopen_bwd += 2 * pen_n * zy_solve_kmm_solve_zy[t:].mean()          # 2 * alpha.T @ g(H) @ alpha -- part 2
        dfit_nopen_bwd -= 2 * pen_n * y_solve_kmm_solve_ytilde.mean()           # -2 alpha @ g(H) @ alpha -- part 2
    return dfit_nopen_bwd


# noinspection PyMethodOverriding
class RegLossAndDeffv2(torch.autograd.Function):
    coef_nm = 40
    _last_solve_z = None
    _last_solve_y = None
    _last_solve_zy = None
    _last_t = None
    last_alpha = None
    iter_prep_times, fwd_times, bwd_times, solve_times, kmm_times, grad_times = [], [], [], [], [], []
    iter_times, num_flk_iters = [], []
    solve_together = False
    use_direct_for_stoch = True
    print(f"Initialized class RegLossAndDeffv2. solve_together={solve_together}, "
          f"use_direct_for_stoch={use_direct_for_stoch}")

    @staticmethod
    def print_times():
        num_times = len(RegLossAndDeffv2.iter_times)
        print(
            f"Timings: Preparation {np.sum(RegLossAndDeffv2.iter_prep_times) / num_times:.2f} "
            f"Falkon solve {np.sum(RegLossAndDeffv2.solve_times) / num_times:.2f} "
            f"(in {np.sum(RegLossAndDeffv2.num_flk_iters) / num_times:.1f} iters) "
            f"KMM (toCUDA) {np.sum(RegLossAndDeffv2.kmm_times) / num_times:.2f} "
            f"Forward {np.sum(RegLossAndDeffv2.fwd_times) / num_times:.2f} "
            f"Backward {np.sum(RegLossAndDeffv2.bwd_times) / num_times:.2f} "
            f"Grad {np.sum(RegLossAndDeffv2.grad_times) / num_times:.2f} "
            f"\n\tTotal {np.sum(RegLossAndDeffv2.iter_times) / num_times:.2f}"
        )
        (RegLossAndDeffv2.iter_prep_times, RegLossAndDeffv2.fwd_times, RegLossAndDeffv2.bwd_times,
         RegLossAndDeffv2.solve_times, RegLossAndDeffv2.kmm_times, RegLossAndDeffv2.grad_times,
         RegLossAndDeffv2.iter_times, RegLossAndDeffv2.num_flk_iters) = [], [], [], [], [], [], [], []

    @staticmethod
    def direct_nosplit(X, M, Y, penalty, kmm, kmm_chol, zy, solve_zy, zy_solve_kmm_solve_zy, kernel,
                       t):
        with Timer(RegLossAndDeffv2.iter_prep_times), torch.autograd.enable_grad():
            k_mn_zy = kernel.mmv(M, X, zy)  # M x (T+1)
            zy_knm_solve_zy = k_mn_zy.mul(solve_zy).sum(0)  # T+1

        # Forward
        dfit_fwd = Y.square().sum().to(M.device)
        deff_fwd = torch.tensor(0, dtype=X.dtype, device=M.device)
        trace_fwd = torch.tensor(X.shape[0], dtype=X.dtype, device=M.device)
        with Timer(RegLossAndDeffv2.fwd_times), torch.autograd.no_grad():
            trace_fwd, solve2 = calc_trace_fwd(
                trace_fwd, k_mn=None, k_mn_zy=k_mn_zy, kmm_chol=kmm_chol,
                use_stoch_trace=True, t=t)
<<<<<<< HEAD
            #trace_fwd = torch.tensor(0.0, device=trace_fwd.device)
            #trace_fwd = _trace_fwd / pen_n
=======
>>>>>>> c118e1ed
            # Nystrom effective dimension forward
            deff_fwd += zy_knm_solve_zy[:t].mean()
            # Data-fit forward
            dfit_fwd -= zy_knm_solve_zy[t:].mean()
        # Backward
        with Timer(RegLossAndDeffv2.bwd_times), torch.autograd.enable_grad():
            zy_solve_knm_knm_solve_zy = kernel.mmv(X, M, solve_zy).square().sum(0)  # T+1
            pen_n = penalty * X.shape[0]
            # Nystrom kernel trace backward
            trace_bwd = calc_trace_bwd(
                k_mn=None, k_mn_zy=k_mn_zy, solve2=solve2, kmm=kmm, use_stoch_trace=True, t=t)
            # Nystrom effective dimension backward
            deff_bwd = calc_deff_bwd(
                zy_knm_solve_zy, zy_solve_knm_knm_solve_zy, zy_solve_kmm_solve_zy, pen_n, t,
                include_kmm_term=True)
            # Data-fit backward
            dfit_bwd = calc_dfit_bwd(
                zy_knm_solve_zy, zy_solve_knm_knm_solve_zy, zy_solve_kmm_solve_zy, pen_n, t,
                include_kmm_term=True)
<<<<<<< HEAD
            #dfit_bwd = (-pen_n * dfit_fwd.detach() + pen_n.detach() * dfit_bwd) / (pen_n.detach()**2)
=======
>>>>>>> c118e1ed
            bwd = (deff_bwd + dfit_bwd + trace_bwd)
        return (deff_fwd, dfit_fwd, trace_fwd), bwd

    @staticmethod
    def choose_device_mem(data_dev: torch.device, dtype: torch.dtype,
                          solve_options: FalkonOptions) -> Tuple[torch.device, float]:
        if data_dev.type == 'cuda':  # CUDA in-core
            from falkon.mmv_ops.utils import _get_gpu_info
            gpu_info = _get_gpu_info(solve_options, slack=0.9)
            single_gpu_info = [g for g in gpu_info if g.Id == data_dev.index][0]
            avail_mem = single_gpu_info.usable_memory / sizeof_dtype(dtype)
            device = torch.device("cuda:%d" % (single_gpu_info.Id))
        elif not solve_options.use_cpu and torch.cuda.is_available():  # CUDA out-of-core
            from falkon.mmv_ops.utils import _get_gpu_info
            gpu_info = _get_gpu_info(solve_options, slack=0.9)[0]  # TODO: Splitting across gpus
            avail_mem = gpu_info.usable_memory / sizeof_dtype(dtype)
            device = torch.device("cuda:%d" % (gpu_info.Id))
        else:  # CPU in-core
            avail_mem = solve_options.max_cpu_mem / sizeof_dtype(dtype)
            device = torch.device("cpu")

        return device, avail_mem

    @staticmethod
    def solve_flk(X, M, Y, Z, ZY, penalty, kernel_args, solve_options, solve_maxiter, warm_start):
        t = Z.shape[1]
        solve_together = RegLossAndDeffv2.solve_together
        solve_opt_precise = solve_options
        solve_maxiter_precise = solve_maxiter

        kernel_args_ = kernel_args.detach()
        penalty_ = penalty.item()
        M_ = M.detach()

        K = GaussianKernel(kernel_args_, opt=solve_opt_precise)
        precond = FalkonPreconditioner(penalty_, K, solve_opt_precise)
        precond.init(M_)

        if solve_together:
            optim = FalkonConjugateGradient(K, precond, solve_opt_precise)
            solve_zy_prec = optim.solve(
                X, M_, ZY, penalty_,
                initial_solution=RegLossAndDeffv2._last_solve_zy,
                max_iter=solve_maxiter,
            )
            solve_zy = precond.apply(solve_zy_prec)
            if warm_start:
                RegLossAndDeffv2._last_solve_zy = solve_zy_prec.detach().clone()
            RegLossAndDeffv2.last_alpha = solve_zy[:, t:].detach().clone()
            num_iters = optim.optimizer.num_iter
        else:
            error_list = []

            def cback_y(num_iter, beta, elapsed):
                alpha = precond.apply(beta)
                preds = K.mmv(X, M_, alpha)
                error = torch.mean(torch.square_(preds.sub_(Y)))  # MSE
                print(f"MSE for solve-y at iteration {num_iter}: {error:.4e}")

            optim_y = FalkonConjugateGradient(K, precond, solve_opt_precise)
            solve_y_prec = optim_y.solve(X, M_, Y, penalty_,
                                         initial_solution=RegLossAndDeffv2._last_solve_y,
                                         max_iter=solve_maxiter_precise,
                                         callback=None)#cback_y)

            solve_opt_z = solve_options#dataclasses.replace(solve_options, cg_tolerance=1e-4)
            solve_maxiter_z = solve_maxiter
            optim_z = FalkonConjugateGradient(K, precond, solve_opt_z)
            solve_z_prec = optim_z.solve(X, M_, Z, penalty_,
                                         initial_solution=RegLossAndDeffv2._last_solve_z,
                                         max_iter=solve_maxiter_z)
            solve_z = precond.apply(solve_z_prec)
            solve_y = precond.apply(solve_y_prec)
            solve_zy = torch.cat((solve_z, solve_y), dim=1)
            if warm_start:
                RegLossAndDeffv2._last_solve_y = solve_y_prec.detach().clone()
                RegLossAndDeffv2._last_solve_z = solve_z_prec.detach().clone()
            RegLossAndDeffv2.last_alpha = solve_y.detach().clone()
            num_iters = optim_z.optimizer.num_iter
        return solve_zy, num_iters

    @staticmethod
    def direct_wsplit(X, M, Y, penalty, kernel_args, kmm, kmm_chol, zy, solve_zy,
                      zy_solve_kmm_solve_zy, t, coef_nm, device, avail_mem, use_stoch_trace,
                      needs_input_grad):
        """ Splitting along the first dimension of X """
        # Decide block size (this is super random for now: if OOM increase `coef_nm`).
        blk_n = select_dim_over_n(max_n=X.shape[0], m=M.shape[0], d=X.shape[1], max_mem=avail_mem,
                                  coef_nm=coef_nm, coef_nd=1, coef_md=1, coef_n=0,
                                  coef_m=0, coef_d=0, rest=0)
        # Initialize forward pass elements.
        dfit_fwd = Y.square().sum().to(device)
        deff_fwd = torch.tensor(0, dtype=X.dtype, device=device)
        trace_fwd = torch.tensor(X.shape[0], dtype=X.dtype, device=device)
        grads = None
        it = 0
        with ExitStack() as stack:
            if device.type == 'cuda':
                s1 = torch.cuda.current_stream(device)
                stack.enter_context(torch.cuda.device(device))
                stack.enter_context(torch.cuda.stream(s1))
            for i in range(0, X.shape[0], blk_n):
                it += 1
                leni = min(blk_n, X.shape[0] - i)
                c_X = X[i: i + leni, :].to(device=device, non_blocking=True)
                c_zy = zy[i: i + leni, :].to(device=device, non_blocking=True)
                with Timer(RegLossAndDeffv2.iter_prep_times), torch.autograd.enable_grad():
                    k_mn = full_rbf_kernel(c_X, M,
                                           kernel_args).T  # Done to get F-contig k_mn (faster trsm)
                    k_mn_zy = k_mn @ c_zy  # MxN * Nx(T+1) = Mx(T+1)
                    zy_knm_solve_zy = (k_mn_zy * solve_zy).sum(0)  # (T+1)

                # Forward
                with Timer(RegLossAndDeffv2.fwd_times), torch.autograd.no_grad():
                    # Nystrom kernel trace forward
                    trace_fwd, solve2 = calc_trace_fwd(
                        trace_fwd, k_mn=k_mn, k_mn_zy=k_mn_zy, kmm_chol=kmm_chol,
                        use_stoch_trace=use_stoch_trace, t=t)
<<<<<<< HEAD
                    trace_fwd = _trace_fwd# / pen_n
=======
>>>>>>> c118e1ed
                    # Nystrom effective dimension forward
                    deff_fwd += zy_knm_solve_zy[:t].mean()
                    # Data-fit forward
                    dfit_fwd -= zy_knm_solve_zy[t:].mean()

                # Backward
                with Timer(RegLossAndDeffv2.bwd_times), torch.autograd.enable_grad():
                    zy_solve_knm_knm_solve_zy = (k_mn.T @ solve_zy).square().sum(0)  # (T+1)
                    pen_n = penalty * X.shape[0]
                    # Nystrom kernel trace backward
                    trace_bwd = calc_trace_bwd(
                        k_mn=k_mn, k_mn_zy=k_mn_zy, solve2=solve2, kmm=kmm,
                        use_stoch_trace=use_stoch_trace, t=t)
                    # Nystrom effective dimension backward
                    deff_bwd = calc_deff_bwd(
                        zy_knm_solve_zy, zy_solve_knm_knm_solve_zy, zy_solve_kmm_solve_zy, pen_n, t,
                        include_kmm_term=i == 0)
                    # Data-fit backward
                    dfit_bwd = calc_dfit_bwd(
                        zy_knm_solve_zy, zy_solve_knm_knm_solve_zy, zy_solve_kmm_solve_zy, pen_n, t,
                        include_kmm_term=i == 0)
                    bwd = (deff_bwd + dfit_bwd + trace_bwd)

                # Calc grads
                with Timer(RegLossAndDeffv2.grad_times):
                    new_grads = calc_grads_tensors(inputs=(kernel_args, penalty, M),
                                                   inputs_need_grad=needs_input_grad, backward=bwd,
                                                   retain_graph=True, allow_unused=True)
                    if grads is None:
                        grads = []
                        for g in new_grads:
                            if g is not None:
                                grads.append(g.to(device=X.device))
                            else:
                                grads.append(None)
                    else:
                        for gi in range(len(grads)):
                            if (grads[gi] is None) != (new_grads[gi] is None):
                                continue  # This can happen since bwd at iter-0 is different from following iters.
                            if grads[gi] is not None:
                                grads[gi] += new_grads[gi].to(X.device)
        return (deff_fwd, dfit_fwd, trace_fwd), grads

    @staticmethod
    def forward(
            ctx,
            kernel_args: torch.Tensor,
            penalty: torch.Tensor,
            M: torch.Tensor,
            X: torch.Tensor,
            Y: torch.Tensor,
            t: int,
            deterministic: bool,
            solve_options: FalkonOptions,
            solve_maxiter: int,
            gaussian_random: bool,
            use_stoch_trace: bool,
            warm_start: bool
    ):
        use_direct_for_stoch = RegLossAndDeffv2.use_direct_for_stoch
        if RegLossAndDeffv2._last_t is not None and RegLossAndDeffv2._last_t != t:
            RegLossAndDeffv2._last_solve_y = None
            RegLossAndDeffv2._last_solve_z = None
            RegLossAndDeffv2.last_alpha = None
        RegLossAndDeffv2._last_t = t
        if deterministic:
            torch.manual_seed(12)

        if use_stoch_trace and use_direct_for_stoch:
            if X.shape[1] < 50:  # If keops need to stay on CPU
                device, avail_mem = "cpu", None
            else:
                # Only device is used
                device, avail_mem = RegLossAndDeffv2.choose_device_mem(X.device, X.dtype, solve_options)
        else:
            device, avail_mem = RegLossAndDeffv2.choose_device_mem(X.device, X.dtype, solve_options)

        with Timer(RegLossAndDeffv2.iter_times):
            # Initialize hutch trace estimation vectors (t of them)
            Z = init_random_vecs(X.shape[0], t, dtype=X.dtype, device=X.device,
                                 gaussian_random=gaussian_random)
            ZY = torch.cat((Z, Y), dim=1)
            M_dev = M.to(device, copy=False).requires_grad_(M.requires_grad)
            kernel_args_dev = kernel_args.to(device, copy=False).requires_grad_(kernel_args.requires_grad)
            penalty_dev = penalty.to(device, copy=False).requires_grad_(penalty.requires_grad)

            with Timer(RegLossAndDeffv2.solve_times):
                solve_zy, num_flk_iters = RegLossAndDeffv2.solve_flk(
                    X, M_dev, Y, Z, ZY, penalty_dev, kernel_args_dev, solve_options, solve_maxiter, warm_start)
                RegLossAndDeffv2.num_flk_iters.append(num_flk_iters)

            with Timer(RegLossAndDeffv2.kmm_times):  # Move small matrices to the computation device
                solve_zy_dev = solve_zy.to(device, copy=False)

                with torch.autograd.enable_grad():
                    kmm = full_rbf_kernel(M_dev, M_dev, kernel_args_dev)
                    zy_solve_kmm_solve_zy = (kmm @ solve_zy_dev * solve_zy_dev).sum(0)  # (T+1)
                    # The following should be identical but seems to introduce errors in the bwd pass.
                    # zy_solve_kmm_solve_zy = (kmm_chol.T @ solve_zy_dev).square().sum(0)  # (T+1)
                with torch.autograd.no_grad():
                    mm_eye = torch.eye(M_dev.shape[0], device=device, dtype=M_dev.dtype) * EPS
                    kmm_chol, info = torch.linalg.cholesky_ex(kmm + mm_eye, check_errors=False)

            if use_stoch_trace and use_direct_for_stoch:
                with torch.autograd.enable_grad():
                    kernel = GaussianKernel(kernel_args_dev, solve_options)
                fwd, bwd = RegLossAndDeffv2.direct_nosplit(X, M_dev, Y, penalty_dev, kmm, kmm_chol, ZY,
                                                           solve_zy_dev, zy_solve_kmm_solve_zy, kernel,
                                                           t)
                with Timer(RegLossAndDeffv2.grad_times):
                    grads_ = calc_grads_tensors(inputs=(kernel_args_dev, penalty_dev, M_dev),
                                                inputs_need_grad=ctx.needs_input_grad, backward=bwd,
                                                retain_graph=False, allow_unused=False)
                    grads = []
                    for g in grads_:
                        if g is not None:
                            grads.append(g.to(X.device))
                        else:
                            grads.append(g)
            else:
                fwd, grads = RegLossAndDeffv2.direct_wsplit(X, M_dev, Y, penalty_dev, kernel_args_dev, kmm,
                                                            kmm_chol, ZY, solve_zy_dev,
                                                            zy_solve_kmm_solve_zy, t, RegLossAndDeffv2.coef_nm,
                                                            device, avail_mem, use_stoch_trace,
                                                            ctx.needs_input_grad)

        deff_fwd, dfit_fwd, trace_fwd = fwd
        ctx.grads = grads
        print(f"Stochastic: D-eff {deff_fwd:.3e} Data-Fit {dfit_fwd:.3e} Trace {trace_fwd:.3e}")
        return (deff_fwd + dfit_fwd + trace_fwd).to(X.device)

    @staticmethod
    def backward(ctx, out):
        grads_out = []
        for g in ctx.grads:
            if g is not None:
                g = g * out
            grads_out.append(g)
        return tuple(grads_out)

    @staticmethod
    def grad_check():
        torch.manual_seed(3)
        X = torch.randn(50, 6, dtype=torch.float64)
        w = torch.randn(X.shape[1], 1, dtype=torch.float64)
        Y = X @ w
        M = X[:10].clone().detach().requires_grad_()
        s = torch.tensor([10.0], dtype=X.dtype).requires_grad_()
        p = torch.tensor(1e-2, dtype=X.dtype).requires_grad_()
        RegLossAndDeffv2.use_direct_for_stoch = True
        torch.autograd.gradcheck(
            lambda sigma, pen, centers:
            RegLossAndDeffv2.apply(
                sigma,              # kernel_args
                pen,                # penalty
                centers,            # M
                X,                  # X
                Y,                  # Y
                20,                 # t
                True,               # deterministic
                FalkonOptions(),    # solve_options
                30,                 # solve_maxiter
                False,              # gaussian_random
                True,               # use_stoch_trace
                False),             # warm_start
            (s, p, M))
        RegLossAndDeffv2.use_direct_for_stoch = False
        torch.autograd.gradcheck(
            lambda sigma, pen, centers:
            RegLossAndDeffv2.apply(
                sigma,              # kernel_args
                pen,                # penalty
                centers,            # M
                X,                  # X
                Y,                  # Y
                20,                 # t
                True,               # deterministic
                FalkonOptions(),    # solve_options
                30,                 # solve_maxiter
                False,              # gaussian_random
                True,               # use_stoch_trace
                False),             # warm_start
            (s, p, M))
        torch.autograd.gradcheck(
            lambda sigma, pen, centers:
            RegLossAndDeffv2.apply(
                sigma,
                pen,
                centers,
                X,
                Y,
                20,
                True,
                FalkonOptions(),
                30,
                False,
                False,
                False),
            (s, p, M))


def creg_penfit(kernel_args, penalty, centers, X, Y, num_estimators, deterministic, solve_options,
                solve_maxiter, gaussian_random, use_stoch_trace, warm_start=True):
    return RegLossAndDeffv2.apply(
        kernel_args, penalty, centers, X, Y, num_estimators, deterministic, solve_options,
        solve_maxiter, gaussian_random, use_stoch_trace, warm_start
    )


# noinspection PyMethodOverriding
class StochasticDeffNoPenFitTrFn(torch.autograd.Function):
    coef_nm = 40
    use_direct_for_stoch = True
    _last_solve_z = None
    _last_solve_y = None
    _last_solve_ytilde = None
    _last_t = None
    _precond = None
    last_alpha = None
    iter_prep_times, fwd_times, bwd_times, solve_times, kmm_times, grad_times = [], [], [], [], [], []
    iter_times, num_flk_iters = [], []
    print(f"Initialized class StochasticDeffNoPenFitTrFn. ")

    @classmethod
    def print_times(cls):
        num_times = len(cls.iter_times)
        print(
            f"Timings: Preparation {np.sum(cls.iter_prep_times) / num_times:.2f} "
            f"Falkon solve {np.sum(cls.solve_times) / num_times:.2f} "
            f"(in {np.sum(cls.num_flk_iters) / num_times:.1f} iters) "
            f"KMM (toCUDA) {np.sum(cls.kmm_times) / num_times:.2f} "
            f"Forward {np.sum(cls.fwd_times) / num_times:.2f} "
            f"Backward {np.sum(cls.bwd_times) / num_times:.2f} "
            f"Grad {np.sum(cls.grad_times) / num_times:.2f} "
            f"\n\tTotal {np.sum(cls.iter_times) / num_times:.2f}"
        )
        (cls.iter_prep_times, cls.fwd_times, cls.bwd_times,
         cls.solve_times, cls.kmm_times, cls.grad_times,
         cls.iter_times, cls.num_flk_iters) = [], [], [], [], [], [], [], []

    @staticmethod
    def choose_device_mem(data_dev: torch.device, dtype: torch.dtype,
                          solve_options: FalkonOptions) -> Tuple[torch.device, float]:
        if data_dev.type == 'cuda':  # CUDA in-core
            from falkon.mmv_ops.utils import _get_gpu_info
            gpu_info = _get_gpu_info(solve_options, slack=0.9)
            single_gpu_info = [g for g in gpu_info if g.Id == data_dev.index][0]
            avail_mem = single_gpu_info.usable_memory / sizeof_dtype(dtype)
            device = torch.device("cuda:%d" % (single_gpu_info.Id))
        elif not solve_options.use_cpu and torch.cuda.is_available():  # CUDA out-of-core
            from falkon.mmv_ops.utils import _get_gpu_info
            gpu_info = _get_gpu_info(solve_options, slack=0.9)[0]  # TODO: Splitting across gpus
            avail_mem = gpu_info.usable_memory / sizeof_dtype(dtype)
            device = torch.device("cuda:%d" % (gpu_info.Id))
        else:  # CPU in-core
            avail_mem = solve_options.max_cpu_mem / sizeof_dtype(dtype)
            device = torch.device("cpu")

        return device, avail_mem

    @staticmethod
    def run_flk_opt(
            kernel: falkon.kernels.Kernel,
            preconditioner: falkon.preconditioner.Preconditioner,
            solve_opt: falkon.FalkonOptions,
            m1, m2, rhs, penalty, init_solve, maxiter):
        optim = FalkonConjugateGradient(kernel, preconditioner, solve_opt)
        solve_prec = optim.solve(
            m1, m2, rhs, penalty, initial_solution=init_solve, max_iter=maxiter)
        solve = preconditioner.apply(solve_prec)
        return solve_prec, solve, optim.optimizer.num_iter

    @classmethod
    def solve_flk_zy(cls, X, M, Y, Z, penalty, kernel_args, solve_options, solve_maxiter, warm_start):
        solve_opt_precise = solve_options
        solve_maxiter_precise = solve_maxiter

        kernel_args_ = kernel_args.detach()
        penalty_ = penalty.item()
        M_ = M.detach()

        K = GaussianKernel(kernel_args_, opt=solve_opt_precise)
        precond = FalkonPreconditioner(penalty_, K, solve_opt_precise)
        precond.init(M_)

        solve_y_prec, solve_y, _ = cls.run_flk_opt(
            K, precond, solve_opt_precise, X, M_, Y, penalty_,
            cls._last_solve_y, solve_maxiter_precise)
        solve_z_prec, solve_z, num_iters = cls.run_flk_opt(
            K, precond, solve_opt_precise, X, M_, Z, penalty_,
            cls._last_solve_z, solve_maxiter_precise)
        solve_zy = torch.cat((solve_z, solve_y), dim=1)
        if warm_start:
            cls._last_solve_y = solve_y_prec.clone()
            cls._last_solve_z = solve_z_prec.clone()
        cls.last_alpha = solve_y.clone()
        cls._precond = precond
        return solve_zy, num_iters

    @classmethod
    def solve_flk_ytilde(cls, X, M, Ytilde, penalty, kernel_args, solve_options, solve_maxiter, warm_start):
        solve_opt_precise = solve_options
        solve_maxiter_precise = solve_maxiter

        kernel_args_ = kernel_args.detach()
        penalty_ = penalty.item()
        M_ = M.detach()

        K = GaussianKernel(kernel_args_, opt=solve_opt_precise)
        if cls._precond is None:
            raise RuntimeError("preconditioner empty")
        precond = cls._precond

        solve_ytilde_prec, solve_ytilde, num_iters = cls.run_flk_opt(
            K, precond, solve_opt_precise, X, M_, Ytilde, penalty_,
            cls._last_solve_ytilde, solve_maxiter_precise)
        if warm_start:
            cls._last_solve_ytilde = solve_ytilde_prec.clone()
        return solve_ytilde, num_iters

    @classmethod
    def direct_wsplit(cls, X, M, Y, penalty, kernel_args, kmm, kmm_chol, zy, solve_zy,
                      kmm_solve_zy, solve_ytilde, t, coef_nm, device,
                      avail_mem, use_stoch_trace, needs_input_grad):
        """ Splitting along the first dimension of X """
        # Decide block size (this is super random for now: if OOM increase `coef_nm`).
        blk_n = select_dim_over_n(max_n=X.shape[0], m=M.shape[0], d=X.shape[1], max_mem=avail_mem,
                                  coef_nm=coef_nm, coef_nd=1, coef_md=1, coef_n=0,
                                  coef_m=0, coef_d=0, rest=0)
        # Initialize forward pass elements.
        dfit_nopen_fwd = torch.tensor(0, dtype=X.dtype, device=device)
        deff_fwd = torch.tensor(0, dtype=X.dtype, device=device)
        trace_fwd = torch.tensor(X.shape[0], dtype=X.dtype, device=device)
        grads = None
        it = 0
        with ExitStack() as stack:
            if device.type == 'cuda':
                s1 = torch.cuda.current_stream(device)
                stack.enter_context(torch.cuda.device(device))
                stack.enter_context(torch.cuda.stream(s1))
            with torch.autograd.enable_grad():
                zy_solve_kmm_solve_zy = (kmm_solve_zy * solve_zy).sum(0)  # (T+1)
                y_solve_kmm_solve_ytilde = (kmm_solve_zy[:, t:] * solve_ytilde).sum(0)  # 1

            for i in range(0, X.shape[0], blk_n):
                it += 1
                leni = min(blk_n, X.shape[0] - i)
                c_X = X[i: i + leni, :].to(device=device, non_blocking=True)
                c_zy = zy[i: i + leni, :].to(device=device, non_blocking=True)

                with Timer(cls.iter_prep_times), torch.autograd.enable_grad():
                    pen_n = penalty * X.shape[0]
                    k_mn = full_rbf_kernel(c_X, M, kernel_args).T  # Done to get F-contig k_mn (faster trsm)
                    k_mn_zy = k_mn @ c_zy  # MxN * Nx(T+1) = Mx(T+1)
                    zy_knm_solve_zy = (k_mn_zy * solve_zy).sum(0)  # (T+1)
                    knm_solve_zy = k_mn.T @ solve_zy  # cNxT

                # Forward
                with Timer(cls.fwd_times), torch.autograd.no_grad():
                    # Nystrom kernel trace forward
                    trace_fwd, solve2 = calc_trace_fwd(
                        trace_fwd, k_mn=k_mn, k_mn_zy=k_mn_zy, kmm_chol=kmm_chol,
                        use_stoch_trace=use_stoch_trace, t=t)
                    # Nystrom effective dimension forward
                    deff_fwd += zy_knm_solve_zy[:t].mean()
                    # Data-fit forward
                    dfit_nopen_fwd += (knm_solve_zy[:, t:] - c_zy[:, t:]).square_().sum(0).mean()
                # Backward
                with Timer(cls.bwd_times), torch.autograd.enable_grad():
                    zy_solve_knm_knm_solve_zy = (knm_solve_zy).square().sum(0)  # (T+1)
                    # Nystrom kernel trace backward
                    trace_bwd = calc_trace_bwd(
                        k_mn=k_mn, k_mn_zy=k_mn_zy, solve2=solve2, kmm=kmm,
                        use_stoch_trace=use_stoch_trace, t=t)
                    # When you want to divide the forward pass by pen_n, you must modify the backward
                    # pass as follows. Note that `trace_fwd_` is the trace_fwd term before division.
                    # trace_bwd = (-pen_n * trace_fwd_.detach() + pen_n.detach() * trace_bwd) / (pen_n.detach()**2)

                    # Nystrom effective dimension backward
                    deff_bwd = calc_deff_bwd(
                        zy_knm_solve_zy, zy_solve_knm_knm_solve_zy, zy_solve_kmm_solve_zy, pen_n, t,
                        include_kmm_term=i == 0)
                    # Data-fit backward
                    dfit_nopen_bwd = calc_dfit_nopen_bwd(
                        zy_knm_solve_zy, zy_solve_knm_knm_solve_zy, zy_solve_kmm_solve_zy,
                        k_mn_zy, solve_ytilde, knm_solve_zy, k_mn, y_solve_kmm_solve_ytilde,
                        pen_n, t, include_kmm_term=i == 0)
                    bwd = deff_bwd + dfit_nopen_bwd + trace_bwd

                # Calc grads
                with Timer(cls.grad_times):
                    new_grads = calc_grads_tensors(inputs=(kernel_args, penalty, M),
                                                   inputs_need_grad=needs_input_grad, backward=bwd,
                                                   retain_graph=True, allow_unused=True)
                    if grads is None:
                        grads = []
                        for g in new_grads:
                            if g is not None:
                                grads.append(g.to(device=X.device))
                            else:
                                grads.append(None)
                    else:
                        for gi in range(len(grads)):
                            if (grads[gi] is None) != (new_grads[gi] is None):
                                continue  # This can happen since bwd at iter-0 is different from following iters.
                            if grads[gi] is not None:
                                grads[gi] += new_grads[gi].to(X.device)
        return (deff_fwd, dfit_nopen_fwd, trace_fwd), grads

    @classmethod
    def direct_nosplit(cls, X, M, penalty, kmm, kmm_chol, zy, solve_zy, knm_solve_zy, solve_ytilde,
                       kmm_solve_zy, t, kernel, trace_div_pen_n: bool):
        with Timer(cls.iter_prep_times), torch.autograd.enable_grad():
            k_mn_zy = kernel.mmv(M, X, zy)  # M x (T+1)
            zy_knm_solve_zy = k_mn_zy.mul(solve_zy).sum(0)  # T+1

            zy_solve_kmm_solve_zy = (kmm_solve_zy * solve_zy).sum(0)  # (T+1)
            y_solve_kmm_solve_ytilde = (kmm_solve_zy[:, t:] * solve_ytilde).sum(0)  # 1
            knm_solve_ytilde = kernel.mmv(X, M, solve_ytilde)  # N * T+2
            zy_solve_knm_knm_solve_zy = knm_solve_zy.square().sum(0)  # T+1

        # Forward
        dfit_nopen_fwd = torch.tensor(0, dtype=X.dtype, device=M.device)
        deff_fwd = torch.tensor(0, dtype=X.dtype, device=M.device)
        trace_fwd = torch.tensor(X.shape[0], dtype=X.dtype, device=M.device)
        with Timer(cls.fwd_times), torch.autograd.no_grad():
            pen_n = penalty * X.shape[0]
            _trace_fwd, solve2 = calc_trace_fwd(
                trace_fwd, k_mn=None, k_mn_zy=k_mn_zy, kmm_chol=kmm_chol,
                use_stoch_trace=True, t=t)
            if trace_div_pen_n:
                trace_fwd = _trace_fwd / pen_n
            else:
                trace_fwd = _trace_fwd
            # Nystrom effective dimension forward
            deff_fwd += zy_knm_solve_zy[:t].mean()
            # Data-fit forward
            dfit_nopen_fwd += (knm_solve_zy[:, t:] - zy[:, t:]).square_().sum(0).mean()
        # Backward
        with Timer(cls.bwd_times), torch.autograd.enable_grad():
            pen_n = penalty * X.shape[0]
            # Nystrom kernel trace backward
            trace_bwd = calc_trace_bwd(
                k_mn=None, k_mn_zy=k_mn_zy, solve2=solve2, kmm=kmm, use_stoch_trace=True, t=t)
            if trace_div_pen_n:
                trace_bwd = (-pen_n * _trace_fwd.detach() + pen_n.detach() * trace_bwd) / (pen_n.detach()**2)
            # Nystrom effective dimension backward
            deff_bwd = calc_deff_bwd(
                zy_knm_solve_zy, zy_solve_knm_knm_solve_zy, zy_solve_kmm_solve_zy, pen_n, t,
                include_kmm_term=True)
            # Data-fit backward
            dfit_nopen_bwd = calc_dfit_nopen_bwd(
                zy_knm_solve_zy, zy_solve_knm_knm_solve_zy, zy_solve_kmm_solve_zy,
                k_mn_zy, solve_ytilde, knm_solve_zy, knm_solve_ytilde, y_solve_kmm_solve_ytilde,
                pen_n, t, include_kmm_term=True)
            bwd = (deff_bwd + dfit_nopen_bwd + trace_bwd)
        return (deff_fwd, dfit_nopen_fwd, trace_fwd), bwd

    @staticmethod
    def forward(
            ctx,
            kernel_args: torch.Tensor,
            penalty: torch.Tensor,
            M: torch.Tensor,
            X: torch.Tensor,
            Y: torch.Tensor,
            t: int,
            deterministic: bool,
            solve_options: FalkonOptions,
            solve_maxiter: int,
            gaussian_random: bool,
            use_stoch_trace: bool,
            warm_start: bool
    ):
        if StochasticDeffNoPenFitTrFn._last_t is not None and StochasticDeffNoPenFitTrFn._last_t != t:
            StochasticDeffNoPenFitTrFn._last_solve_y = None
            StochasticDeffNoPenFitTrFn._last_solve_z = None
            StochasticDeffNoPenFitTrFn._last_solve_ytilde = None
            StochasticDeffNoPenFitTrFn.last_alpha = None
        StochasticDeffNoPenFitTrFn._last_t = t
        if deterministic:
            torch.manual_seed(12)

        if use_stoch_trace and StochasticDeffNoPenFitTrFn.use_direct_for_stoch:
            if X.shape[1] < 50:  # If keops need to stay on CPU
                device, avail_mem = "cpu", None
            else:
                # Only device is used
                device, avail_mem = StochasticDeffNoPenFitTrFn.choose_device_mem(X.device, X.dtype, solve_options)
        else:
            device, avail_mem = StochasticDeffNoPenFitTrFn.choose_device_mem(X.device, X.dtype, solve_options)

        with Timer(StochasticDeffNoPenFitTrFn.iter_times):
            # Initialize hutch trace estimation vectors (t of them)
            Z = init_random_vecs(X.shape[0], t, dtype=X.dtype, device=X.device,
                                 gaussian_random=gaussian_random)
            ZY = torch.cat((Z, Y), dim=1)
            M_dev = M.to(device, copy=False).requires_grad_(M.requires_grad)
            kernel_args_dev = kernel_args.to(device, copy=False).requires_grad_(kernel_args.requires_grad)
            penalty_dev = penalty.to(device, copy=False).requires_grad_(penalty.requires_grad)

            with Timer(StochasticDeffNoPenFitTrFn.solve_times):  # Solve 1: H^-1@ k_nm.T @ ZY
                solve_zy, num_flk_iters = StochasticDeffNoPenFitTrFn.solve_flk_zy(
                    X, M_dev, Y, Z, penalty_dev, kernel_args_dev, solve_options, solve_maxiter, warm_start)
                StochasticDeffNoPenFitTrFn.num_flk_iters.append(num_flk_iters)
                solve_zy_dev = solve_zy.to(device, copy=False)

            with torch.autograd.enable_grad():  # knm @ solve_zy (with grad)
                kernel = GaussianKernel(kernel_args_dev, opt=solve_options)
                knm_solve_zy = kernel.mmv(X, M_dev, solve_zy_dev)  # knm_solve_y == y_tilde

            with Timer(StochasticDeffNoPenFitTrFn.kmm_times):  # Calculate kmm, kmm-chol, ...
                with torch.autograd.enable_grad():
                    kmm = full_rbf_kernel(M_dev, M_dev, kernel_args_dev)
                    kmm_solve_zy = kmm @ solve_zy_dev  # Mx(T+1)
                with torch.autograd.no_grad():
                    mm_eye = torch.eye(M_dev.shape[0], device=device, dtype=M_dev.dtype) * EPS
                    kmm_chol, info = torch.linalg.cholesky_ex(kmm + mm_eye, check_errors=False)

            with Timer(StochasticDeffNoPenFitTrFn.solve_times):  # Solve 2 : H^{-1} @ k_nm.T @ y_tilde
                knm_solve_y = knm_solve_zy[:, t:].detach()
                solve_ytilde, _ = StochasticDeffNoPenFitTrFn.solve_flk_ytilde(
                    X, M, Ytilde=knm_solve_y, penalty=penalty_dev, kernel_args=kernel_args_dev,
                    solve_options=solve_options, solve_maxiter=solve_maxiter, warm_start=warm_start)

            if use_stoch_trace and StochasticDeffNoPenFitTrFn.use_direct_for_stoch:
                fwd, bwd = StochasticDeffNoPenFitTrFn.direct_nosplit(
                       X=X, M=M_dev, penalty=penalty_dev, kmm=kmm, kmm_chol=kmm_chol, zy=ZY,
                       solve_zy=solve_zy_dev, knm_solve_zy=knm_solve_zy,
                       solve_ytilde=solve_ytilde, kmm_solve_zy=kmm_solve_zy, t=t, kernel=kernel,
                       trace_div_pen_n=False)
                with Timer(StochasticDeffNoPenFitTrFn.grad_times):
                    grads_ = calc_grads_tensors(
                        inputs=(kernel_args_dev, penalty_dev, M_dev),
                        inputs_need_grad=ctx.needs_input_grad, backward=bwd, retain_graph=False,
                        allow_unused=False)
                    grads = []
                    for g in grads_:
                        if g is not None:
                            grads.append(g.to(X.device))
                        else:
                            grads.append(g)
            else:
                fwd, grads = StochasticDeffNoPenFitTrFn.direct_wsplit(
                    X, M_dev, Y, penalty_dev, kernel_args_dev, kmm, kmm_chol, ZY, solve_zy_dev,
                    kmm_solve_zy, solve_ytilde, t, StochasticDeffNoPenFitTrFn.coef_nm, device, avail_mem, use_stoch_trace,
                    ctx.needs_input_grad)
        deff_fwd, dfit_fwd, trace_fwd = fwd
        ctx.grads = grads
        print(f"Stochastic: D-eff {deff_fwd:.3e} No-Penalty-Data-Fit {dfit_fwd:.3e} Trace {trace_fwd:.3e}")
        return (deff_fwd + dfit_fwd + trace_fwd).to(X.device)

    @staticmethod
    def backward(ctx, out):
        grads_out = []
        for g in ctx.grads:
            if g is not None:
                g = g * out
            grads_out.append(g)
        return tuple(grads_out)

    @staticmethod
    def grad_check():
        torch.manual_seed(3)
        X = torch.randn(50, 6, dtype=torch.float64)
        w = torch.randn(X.shape[1], 1, dtype=torch.float64)
        Y = X @ w
        M = X[:10].clone().detach().requires_grad_()
        s = torch.tensor([10.0], dtype=X.dtype).requires_grad_()
        p = torch.tensor(1e-2, dtype=X.dtype).requires_grad_()

        torch.autograd.gradcheck(
            lambda sigma, pen, centers:
            StochasticDeffNoPenFitTrFn.apply(sigma, pen, centers, X, Y,
                                             20,  # t
                                             True,  # determinisitic
                                             FalkonOptions(),
                                             30,  # solve_maxiter
                                             False,  # gaussian_ranodm
                                             True,   # use_stoch_trace
                                             False),  # warm_start
            (s, p, M))
        # torch.autograd.gradcheck(
        #     lambda sigma, pen, centers:
        #     StochasticDeffNoPenFitTrFn.apply(sigma, pen, centers, X, Y, 20, True, FalkonOptions(), 30, False,
        #                                      False, False),
        #     (s, p, M))


def creg_plainfit(kernel_args, penalty, centers, X, Y, num_estimators, deterministic, solve_options,
                  solve_maxiter, gaussian_random, use_stoch_trace, warm_start: bool = True):
    return StochasticDeffNoPenFitTrFn.apply(
        kernel_args, penalty, centers, X, Y, num_estimators, deterministic, solve_options,
        solve_maxiter, gaussian_random, use_stoch_trace, warm_start
    )<|MERGE_RESOLUTION|>--- conflicted
+++ resolved
@@ -138,11 +138,7 @@
             trace_fwd, solve2 = calc_trace_fwd(
                 trace_fwd, k_mn=None, k_mn_zy=k_mn_zy, kmm_chol=kmm_chol,
                 use_stoch_trace=True, t=t)
-<<<<<<< HEAD
-            #trace_fwd = torch.tensor(0.0, device=trace_fwd.device)
             #trace_fwd = _trace_fwd / pen_n
-=======
->>>>>>> c118e1ed
             # Nystrom effective dimension forward
             deff_fwd += zy_knm_solve_zy[:t].mean()
             # Data-fit forward
@@ -154,6 +150,7 @@
             # Nystrom kernel trace backward
             trace_bwd = calc_trace_bwd(
                 k_mn=None, k_mn_zy=k_mn_zy, solve2=solve2, kmm=kmm, use_stoch_trace=True, t=t)
+            #trace_bwd = (-pen_n * _trace_fwd.detach() + pen_n.detach() * trace_bwd) / (pen_n.detach()**2)
             # Nystrom effective dimension backward
             deff_bwd = calc_deff_bwd(
                 zy_knm_solve_zy, zy_solve_knm_knm_solve_zy, zy_solve_kmm_solve_zy, pen_n, t,
@@ -162,10 +159,6 @@
             dfit_bwd = calc_dfit_bwd(
                 zy_knm_solve_zy, zy_solve_knm_knm_solve_zy, zy_solve_kmm_solve_zy, pen_n, t,
                 include_kmm_term=True)
-<<<<<<< HEAD
-            #dfit_bwd = (-pen_n * dfit_fwd.detach() + pen_n.detach() * dfit_bwd) / (pen_n.detach()**2)
-=======
->>>>>>> c118e1ed
             bwd = (deff_bwd + dfit_bwd + trace_bwd)
         return (deff_fwd, dfit_fwd, trace_fwd), bwd
 
@@ -284,10 +277,7 @@
                     trace_fwd, solve2 = calc_trace_fwd(
                         trace_fwd, k_mn=k_mn, k_mn_zy=k_mn_zy, kmm_chol=kmm_chol,
                         use_stoch_trace=use_stoch_trace, t=t)
-<<<<<<< HEAD
                     trace_fwd = _trace_fwd# / pen_n
-=======
->>>>>>> c118e1ed
                     # Nystrom effective dimension forward
                     deff_fwd += zy_knm_solve_zy[:t].mean()
                     # Data-fit forward
