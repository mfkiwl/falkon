--- conflicted
+++ resolved
@@ -152,10 +152,6 @@
         super().__init__(self.kernel_name, opt)
 
         self.sigma, self.gaussian_type = self._get_sigma_kt(sigma)
-<<<<<<< HEAD
-        self.gamma = self._sigma2gamma(self.sigma)
-=======
-
         if self.gaussian_type in {'single', 'diag'}:
             self.gamma = -0.5 / (self.sigma ** 2)
         else:  # self.gaussian_type == 'full'
@@ -164,7 +160,6 @@
         if self.gaussian_type != 'single':
             # Cannot use the distk variants
             self.kernel_type = "l2-multi-distance"
->>>>>>> 5640c7f4
 
     @staticmethod
     def _get_sigma_kt(sigma: Union[float, torch.Tensor]) -> Tuple[torch.Tensor, str]:
@@ -191,14 +186,6 @@
                 return torch.tensor([float(sigma)], dtype=torch.float64), "single"
             except TypeError:
                 raise TypeError("Sigma must be a scalar or a tensor.")
-
-    def _sigma2gamma(self, sigma: torch.Tensor):
-        if self.gaussian_type == 'single':
-            gamma = (-0.5 / (sigma ** 2)).to(dtype=torch.float64).item()
-        else:
-            gamma = torch.cholesky(sigma, upper=False)
-            self.kernel_type = "l2-multi-distance"
-        return gamma
 
     def _keops_mmv_impl(self, X1, X2, v, kernel, out, opt: FalkonOptions):
         if self.gaussian_type in {'single', 'diag'}:
