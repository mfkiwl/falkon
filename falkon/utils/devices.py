import os
import resource
from dataclasses import dataclass
from typing import Dict

import psutil
import torch
import torch.cuda as tcd
from falkon.options import BaseOptions

from . import TicToc

__all__ = ("get_device_info", "DeviceInfo", "num_gpus")

__COMP_DATA = {}


@dataclass
class DeviceInfo:
    Id: int
    speed: float = 0
    total_memory: float = 0
    used_memory: float = 0
    free_memory: float = 0
    gpu_name: str = ''

    def update_memory(self, total_memory=0, used_memory=0, free_memory=0):
        self.total_memory = total_memory
        self.used_memory = used_memory
        self.free_memory = free_memory

    @property
    def isCPU(self):
        return self.Id == -1

    @property
    def isGPU(self):
        return self.Id >= 0

    def __str__(self):
        if self.isCPU:
            return 'cpu'
        else:
            return 'cuda:%s' % self.Id

    def __repr__(self):
        return ("DeviceInfo(Id={Id}, speed={speed}, total_memory={total_memory}, "
                "used_memory={used_memory}, free_memory={free_memory})".format(
                    Id=self.Id, speed=self.speed, total_memory=self.total_memory,
                    used_memory=self.used_memory, free_memory=self.free_memory))


def _get_cpu_device_info(opt: BaseOptions, data_dict: Dict[int, DeviceInfo]) -> Dict[int, DeviceInfo]:
    cpu_free_mem = _cpu_available_mem()
    cpu_used_mem = _cpu_used_mem()
    if -1 in data_dict:
        data_dict[-1].update_memory(
            free_memory=cpu_free_mem, used_memory=cpu_used_mem)
    else:
        if opt.compute_arch_speed:
            cpu_speed = _measure_performance(-1, cpu_free_mem)
        else:
            cpu_speed = psutil.cpu_count()
        data_dict[-1] = DeviceInfo(
            Id=-1,
            used_memory=cpu_used_mem,
            free_memory=cpu_free_mem,
            speed=cpu_speed
        )
    return data_dict


def _get_gpu_device_info(opt: BaseOptions,
                         g: int,
                         data_dict: Dict[int, DeviceInfo]) -> Dict[int, DeviceInfo]:
<<<<<<< HEAD
=======
    # This is often the first CUDA-related call. Call init() here to avoid segfaults due to
    # uninitialized CUDA environment.
>>>>>>> 413b2138
    tcd.init()
    try:
        from ..cuda.cudart_gpu import cuda_meminfo
    except Exception as e:
        raise ValueError("Failed to import cudart_gpu module. "
                         "Please check dependencies.") from e

    # Some of the CUDA calls in here may change the current device,
    # this ensures it gets reset at the end.
    with tcd.device(g):
        mem_free, mem_total = cuda_meminfo(g)
        mem_used = mem_total - mem_free
        # noinspection PyUnresolvedReferences
        cached_free_mem = tcd.memory_reserved(g) - tcd.memory_allocated(g)

        if g in data_dict:
            data_dict[g].update_memory(
                total_memory=mem_total,
                used_memory=mem_used - cached_free_mem,
                free_memory=mem_free + cached_free_mem)
        else:
            properties = tcd.get_device_properties(g)
            if opt.compute_arch_speed:
                gpu_speed = _measure_performance(g, mem_free)
            else:
                gpu_speed = properties.multi_processor_count

            data_dict[g] = DeviceInfo(
                Id=g,
                speed=float(gpu_speed),
                total_memory=mem_total,
                used_memory=mem_used - cached_free_mem,
                free_memory=mem_free + cached_free_mem,
                gpu_name=properties.name)

        return data_dict


def _measure_performance(g, mem):
    tm = TicToc()
    tt = 0
    f = 1
    if g == -1:
        dev = torch.device('cpu')
    else:
        dev = torch.device('cuda:%s' % g)
    dtt = torch.double

    a = torch.eye(1024, 1024, dtype=dtt, device=dev)
    a.addmm_(a, a)
    if g >= 0:
        tcd.synchronize(device=dev)

    while tt < 1.0 and mem > 8.0 * (f * 2048.0) ** 2:
        tm.tic()
        a = torch.eye(f * 2048, f * 2048, dtype=dtt, device=dev)
        a.addmm_(a, a)
        if g >= 0:
            tcd.synchronize(device=dev)
        tt = tm.toc_val()
        f *= 2

    print('%s:%s - speed: %s' % (dev.type, dev.index, (float(f) ** 3) / tt))

    del a
    if g >= 0:
        tcd.synchronize(device=dev)
    tcd.empty_cache()

    return (float(f) ** 3) / tt


def _cpu_available_mem() -> int:
    return psutil.virtual_memory().available


def _max_used_mem() -> int:
    return resource.getrusage(resource.RUSAGE_SELF).ru_maxrss


def _cpu_used_mem(uss=True) -> int:
    process = psutil.Process(os.getpid())
    if not uss:
        return process.memory_info().rss  # in bytes
    try:
        # http://grodola.blogspot.com/2016/02/psutil-4-real-process-memory-and-environ.html
        return process.memory_full_info().uss  # Unique set size
    except:  # noqa 722
        return process.memory_info().rss  # in bytes


def get_device_info(opt: BaseOptions) -> Dict[int, DeviceInfo]:
    """Retrieve speed and memory information about CPU and GPU devices on the system

    The behaviour of this function is influenced by the `opt` parameter:
     - if 'use_cpu' (default False) is set to True, then only CPU devices will be probed.
       Please set this to True if your machine does not have any GPUs.
     - if 'compute_arch_speed' (default True) is set to True we will measure performance
       of each device by running a compute workload. This should not take more than 10 seconds,
       but disable for benchmarking and when a single GPU is present.
       The speed of a device is cached in between calls to the function.

    Parameters
    -----------
    opt :
        Options for fetching device information. Supported options are described above.

    Returns
    --------
    device_info : Dict[int, DeviceInfo]
        A dictionary mapping device IDs to their DeviceInfo object (which contains information
        about available memory and speed). The IDs of CPU devices are negative.
    """
    global __COMP_DATA
    # List all devices.
    # If they are already cached we can update memory characteristics
    # Otherwise we can also compute performance measure
    if opt.use_cpu:
        __COMP_DATA = _get_cpu_device_info(opt, __COMP_DATA)
        return __COMP_DATA

    for g in range(0, tcd.device_count()):
        __COMP_DATA = _get_gpu_device_info(opt, g, __COMP_DATA)

    if len(__COMP_DATA) == 0:
        raise RuntimeError("No suitable device found. Enable option 'use_cpu' "
                           "if no GPU is available.")

    return __COMP_DATA


def num_gpus(opt: BaseOptions) -> int:
    global __COMP_DATA
    if len(__COMP_DATA) == 0:
        get_device_info(opt)
    return len([c for c in __COMP_DATA.keys() if c >= 0])<|MERGE_RESOLUTION|>--- conflicted
+++ resolved
@@ -73,11 +73,8 @@
 def _get_gpu_device_info(opt: BaseOptions,
                          g: int,
                          data_dict: Dict[int, DeviceInfo]) -> Dict[int, DeviceInfo]:
-<<<<<<< HEAD
-=======
     # This is often the first CUDA-related call. Call init() here to avoid segfaults due to
     # uninitialized CUDA environment.
->>>>>>> 413b2138
     tcd.init()
     try:
         from ..cuda.cudart_gpu import cuda_meminfo
