import argparse
import functools
import os
import sys
import time
from typing import Optional, List

import numpy as np

from gpytorch_sgpr import GpytorchSGPR
from benchmark_utils import *
from datasets import get_load_fn, get_cv_fn
from error_metrics import get_err_fns, get_tf_err_fn

RANDOM_SEED = 123
EPRO_DIRECTORY = "../../EigenPro2"


def test_model(model, model_name, Xts, Yts, Xtr, Ytr, err_fns):
    test_preds = model.predict(Xts)
    if Xtr is not None:
        train_preds = model.predict(Xtr)
    test_errs, train_errs = [], []
    for err_fn in err_fns:
        test_err, test_err_name = err_fn(Yts, test_preds)
        test_errs.append(test_err)
        print(f"Test {model_name} {test_err_name}: {test_err:9.6f}", flush=True)
        if Xtr is not None and Ytr is not None:
            train_err, train_err_name = err_fn(Ytr, train_preds)
            print(f"Train {model_name} {train_err_name}: {train_err:9.6f}", flush=True)
            train_errs.append(train_err)
    return test_errs, train_errs


def run_epro(dset: Dataset,
             algorithm: Algorithm,
             dtype: Optional[DataType],
             num_iter: int,
             kernel_sigma: float,
             n_subsample: Optional[int],
             data_subsample: Optional[int],
             q: Optional[int],
             kfold: int,
             eta_divisor: int,
             seed: int):
    sys.path.append(EPRO_DIRECTORY)
    import tensorflow as tf
    from eigenpro import EigenPro
    import kernels
    tf.set_random_seed(seed)
    np.random.seed(seed)

    if dtype is None:
        dtype = DataType.float32
    if dtype.to_numpy_dtype() != np.float32:
        raise RuntimeError("EigenPro can only run on single-precision floats.")

    # Error metrics
    err_fns = get_err_fns(dset)
    tf_err_fn = get_tf_err_fn(dset)

    # Create kernel
    kernel = functools.partial(kernels.Gaussian, s=kernel_sigma)

    # Additional fixed params
    mem_gb = 11
    print("Starting EigenPro solver with %s subsamples, %s-top eigensystem, %f eta-divisor" %
          (n_subsample, q, eta_divisor))
    print("Random seed: %d", seed)
    if kfold == 1:
        # Load data
        load_fn = get_load_fn(dset)
        Xtr, Ytr, Xts, Yts, kwargs = load_fn(dtype=dtype.to_numpy_dtype(), as_torch=False)
        if data_subsample is not None:
            Xtr = Xtr[:data_subsample]
            Ytr = Ytr[:data_subsample]
            print("SUBSAMPLED INPUT DATA TO %d TRAINING SAMPLES" % (Xtr.shape[0]), flush=True)
        err_fns = [functools.partial(fn, **kwargs) for fn in err_fns]
        tf_err_fn = functools.partial(tf_err_fn, **kwargs)
        tf_err_fn.__name__ = "tf_error"
        model = EigenPro(kernel, Xtr, n_label=Ytr.shape[1],
                         mem_gb=mem_gb, n_subsample=n_subsample, q=q, bs=None,
                         metric=tf_err_fn, seed=seed, eta_divisor=eta_divisor)
        print("Starting to train model %s on data %s" % (model, dset), flush=True)
        t_s = time.time()
        model.fit(Xtr, Ytr, x_val=Xts, y_val=Yts, epochs=np.arange(num_iter - 1) + 1)
        print("Training of algorithm %s on %s done in %.2fs" %
              (algorithm, dset, time.time() - t_s), flush=True)
        test_model(model, f"{algorithm} on {dset}", Xts, Yts, Xtr, Ytr, err_fns)
    else:
        print("Will train EigenPro model on data %s with %d-fold CV" % (dset, kfold), flush=True)
        load_fn = get_cv_fn(dset)
        iteration = 0
        test_errs, train_errs = [], []

        for Xtr, Ytr, Xts, Yts, kwargs in load_fn(k=kfold, dtype=dtype.to_numpy_dtype(),
                                                  as_torch=False):
            err_fns = [functools.partial(fn, **kwargs) for fn in err_fns]
            tf_err_fn = functools.partial(tf_err_fn, **kwargs)
            tf_err_fn.__name__ = "tf_error"
            model = EigenPro(kernel, Xtr, n_label=Ytr.shape[1],
                             mem_gb=mem_gb, n_subsample=n_subsample, q=q, bs=None,
                             metric=tf_err_fn, seed=seed)
            print("Starting EPRO fit (fold %d)" % (iteration))
            model.fit(Xtr, Ytr, x_val=Xts, y_val=Yts, epochs=np.arange(num_iter - 1) + 1)
            iteration += 1
            c_test_errs, c_train_errs = test_model(
                model, f"{algorithm} on {dset}", Xts, Yts, Xtr, Ytr, err_fns)
            train_errs.append(c_train_errs)
            test_errs.append(c_test_errs)

        print("Full errors: Test %s - Train %s" % (test_errs, train_errs))
        print()
        print("%d-Fold Error Report" % (kfold))
        for err_fn_i in range(len(err_fns)):
            print("Final test errors: %.4f +- %4f" % (
                np.mean([e[err_fn_i] for e in test_errs]),
                np.std([e[err_fn_i] for e in test_errs])))
            print("Final train errors: %.4f +- %4f" % (
                np.mean([e[err_fn_i] for e in train_errs]),
                np.std([e[err_fn_i] for e in train_errs])))
            print()


def run_gpytorch_sgpr(dset: Dataset,
                      algorithm: Algorithm,
                      dtype: Optional[DataType],
                      lr: float,
                      num_iter: int,
                      num_centers: int,
                      learn_ind_pts: bool,
                      seed: int,
                      ):
    import torch
    torch.manual_seed(seed)
    np.random.seed(seed)

    # Data types
    if dtype is None:
        dtype = DataType.float32
    if dtype.to_numpy_dtype() != np.float32:
        raise RuntimeError(f"{algorithm} can only run on single-precision floats.")
    # Error metrics
    err_fns = get_err_fns(dset)

    # Load data
    load_fn = get_load_fn(dset)
    Xtr, Ytr, Xts, Yts, kwargs = load_fn(dtype=dtype.to_numpy_dtype(), as_torch=True)
    if Ytr.shape[1] != 1:
        raise NotImplementedError("GPyTorch SGPR only implemented for single-output problems.")
    err_fns = [functools.partial(fn, **kwargs) for fn in err_fns]

    # Extract inducing points at random
    inducing_idx = np.random.choice(Xtr.shape[0], num_centers, replace=False)
    inducing_points = Xtr[inducing_idx].reshape(num_centers, -1)

    # Initialize model class
    model = GpytorchSGPR(
        inducing_points,
        err_fns[0],
        num_epochs=num_iter,
        use_cuda=True,
        lr=lr,
        learn_ind_pts=learn_ind_pts)

    # Initialize training
    print("Starting to train model %s on data %s" % (model, dset), flush=True)
    t_s = time.time()
    model.do_train(Xtr, Ytr, Xts, Yts)
    print("Training of %s on %s complete in %.2fs" %
          (algorithm, dset, time.time() - t_s), flush=True)
    # if isinstance(model, TwoClassVGP):
    #     # Need Ys in range [0,1] for correct error calculation
    #     Yts = (Yts + 1) / 2
    #     Ytr = (Ytr + 1) / 2
    test_model(model, f"{algorithm} on {dset}", Xts, Yts, Xtr, Ytr, err_fns)


def run_gpytorch(dset: Dataset,
                 algorithm: Algorithm,
                 dtype: Optional[DataType],
                 batch_size: int,
                 lr: float,
                 natgrad_lr: float,
                 num_iter: int,
                 num_centers: int,
                 kernel_sigma: float,
                 var_dist: str,
                 learn_ind_pts: bool,
                 kfold: int,
                 seed: int,
                 ind_pt_file: Optional[str] = None,
                 ):
    import torch
    import gpytorch
    from gpytorch_variational_models import TwoClassVGP, RegressionVGP, MultiClassVGP
    torch.manual_seed(seed)
    np.random.seed(seed)

    # Data types
    if dtype is None:
        dtype = DataType.float32
    if dtype.to_numpy_dtype() != np.float32:
        raise RuntimeError(f"{algorithm} can only run on single-precision floats.")
    # Error metrics
    err_fns = get_err_fns(dset)

    def get_model(Xtr, num_outputs, err_fn):
        num_samples = Xtr.shape[0]
        # Inducing points
        inducing_idx = np.random.choice(num_samples, num_centers, replace=False)
        inducing_points = Xtr[inducing_idx].reshape(num_centers, -1)
        print("Took %d random inducing points" % (inducing_points.shape[0]))
        # Determine num devices
        n_devices = torch.cuda.device_count()
        output_device = torch.device('cuda:0')
        # Kernel
        if num_outputs == 1:
            # Kernel has 1 length-scale!
            kernel = gpytorch.kernels.ScaleKernel(gpytorch.kernels.RBFKernel(ard_num_dims=None))
            kernel.base_kernel.lengthscale = kernel_sigma
            #kernel = gpytorch.kernels.keops.RBFKernel(ard_num_dims=None)
            #kernel.lengthscale = kernel_sigma
        else:
<<<<<<< HEAD
            kernel = gpytorch.kernels.ScaleKernel(gpytorch.kernels.RBFKernel(ard_num_dims=None, batch_shape=torch.Size([num_outputs])))
            #kernel = gpytorch.kernels.keops.RBFKernel(ard_num_dims=None, batch_shape=torch.Size([num_outputs]))
=======
            kernel = gpytorch.kernels.ScaleKernel(gpytorch.kernels.RBFKernel(ard_num_dims=None,
                                                                             batch_shape=torch.Size(
                                                                                 [num_outputs])))
>>>>>>> ed6a4b9d
        if algorithm == Algorithm.GPYTORCH_CLS:
            if num_outputs == 1:
                # 2 classes
                model = TwoClassVGP(
                    inducing_points, kernel,
                    var_dist=var_dist,
                    err_fn=err_fn,
                    mb_size=batch_size,
                    num_data=num_samples,
                    num_epochs=num_iter,
                    use_cuda=True,
                    lr=lr,
                    natgrad_lr=natgrad_lr,
                    learn_ind_pts=learn_ind_pts,
                )
            else:
                # multiclass
                model = MultiClassVGP(
                    inducing_points, kernel,
                    num_classes=num_outputs,
                    var_dist=var_dist,
                    err_fn=err_fn,
                    mb_size=batch_size,
                    num_data=num_samples,
                    num_epochs=num_iter,
                    use_cuda=True,
                    natgrad_lr=natgrad_lr,
                    lr=lr,
                    learn_ind_pts=learn_ind_pts,
                )
        else:
            if num_outputs != 1:
                raise NotImplementedError("Multi-output regression not yet implemented.")
            model = RegressionVGP(
                inducing_points, kernel,
                var_dist=var_dist,
                err_fn=err_fn,
                mb_size=batch_size,
                num_data=num_samples,
                num_epochs=num_iter,
                use_cuda=True,
                natgrad_lr=natgrad_lr,
                lr=lr,
                learn_ind_pts=learn_ind_pts,
            )
        return model

    # Load data
    load_fn = get_load_fn(dset)
    Xtr, Ytr, Xts, Yts, kwargs = load_fn(dtype=dtype.to_numpy_dtype(), as_torch=True)
    err_fns = [functools.partial(fn, **kwargs) for fn in err_fns]
    model = get_model(Xtr, Ytr.shape[1], err_fns[0])
    print("Starting to train model %s on data %s" % (model, dset), flush=True)
    t_s = time.time()
    with gpytorch.settings.fast_computations(False, False, False):
        model.do_train(Xtr, Ytr, Xts, Yts)
<<<<<<< HEAD
    print("Training of %s on %s complete in %.2fs" %
          (algorithm, dset, time.time() - t_s), flush=True)
    if isinstance(model, TwoClassVGP):
        # Need Ys in range [0,1] for correct error calculation
        Yts = (Yts + 1) / 2
        Ytr = (Ytr + 1) / 2
    with gpytorch.settings.fast_computations(False, False, False):
        test_model(model, f"{algorithm} on {dset}", Xts, Yts, Xtr, Ytr, err_fns)
=======
        print("Training of %s on %s complete in %.2fs" %
              (algorithm, dset, time.time() - t_s), flush=True)
        # print("Learned model parameters:")
        # print(dict(model.model.named_parameters()))
        # print()
        if isinstance(model, TwoClassVGP):
            # Need Ys in range [0,1] for correct error calculation
            Yts = (Yts + 1) / 2
            Ytr = (Ytr + 1) / 2
        test_model(model, f"{algorithm} on {dset}", Xts, Yts, Xtr, Ytr, err_fns)
        # if ind_pt_file is not None:
        #    np.save(ind_pt_file, model.model.inducing_points.cpu().detach().numpy())
        #    print("Saved inducing points to %s" % (ind_pt_file))
    else:
        print("Will train GPytorch on data %s with %d-fold CV" % (dset, kfold), flush=True)
        load_fn = get_cv_fn(dset)
        iteration = 0
        test_errs, train_errs = [], []

        for Xtr, Ytr, Xts, Yts, kwargs in load_fn(
                k=kfold, dtype=dtype.to_numpy_dtype(), as_torch=True):
            err_fns = [functools.partial(fn, **kwargs) for fn in err_fns]
            model = get_model(Xtr, Ytr.shape[1], err_fns[0])

            print("Starting GPytorch fit (fold %d)" % (iteration))
            model.do_train(Xtr, Ytr, Xts, Yts)
            iteration += 1
            c_test_errs, c_train_errs = test_model(
                model, f"{algorithm} on {dset}", Xts, Yts, Xtr, Ytr, err_fns)
            train_errs.append(c_train_errs)
            test_errs.append(c_test_errs)

        print("Full errors: Test %s - Train %s" % (test_errs, train_errs))
        print()
        print("%d-Fold Error Report" % (kfold))
        for err_fn_i in range(len(err_fns)):
            print("Final test errors: %.4f +- %4f" % (
                np.mean([e[err_fn_i] for e in test_errs]),
                np.std([e[err_fn_i] for e in test_errs])))
            print("Final train errors: %.4f +- %4f" % (
                np.mean([e[err_fn_i] for e in train_errs]),
                np.std([e[err_fn_i] for e in train_errs])))
            print()
>>>>>>> ed6a4b9d


def run_falkon(dset: Dataset,
               algorithm: Algorithm,
               dtype: Optional[DataType],
               num_iter: int,
               num_centers: int,
               kernel_sigma: float,
               penalty: float,
               kernel: str,
               kfold: int,
               seed: int):
    import torch
    from falkon import kernels
    from falkon.models import falkon
    from falkon.utils import TicToc
    torch.manual_seed(seed)
    np.random.seed(seed)

    # Data types
    if dtype is None:
        dtype = DataType.float64
    # Arguments
    if kernel.lower() == 'gaussian':
        k = kernels.GaussianKernel(kernel_sigma)
    elif kernel.lower() == 'laplacian':
        k = kernels.LaplacianKernel(kernel_sigma)
    elif kernel.lower() == 'linear':
        k = kernels.LinearKernel(beta=1.0, sigma=kernel_sigma)
    else:
        raise ValueError("Kernel %s not understood for algorithm %s" % (kernel, algorithm))

    opt = falkon.FalkonOptions(
        compute_arch_speed=False,
        no_single_kernel=True,
        pc_epsilon_32=1e-6,
        pc_epsilon_64=1e-13,
        debug=True
    )
    flk = falkon.Falkon(kernel=k, penalty=penalty, M=num_centers, maxiter=num_iter,
                        seed=seed, error_fn=None, error_every=1, options=opt)

    # Error metrics
    err_fns = get_err_fns(dset)
    if kfold == 1:
        # Load data
        load_fn = get_load_fn(dset)
        Xtr, Ytr, Xts, Yts, kwargs = load_fn(dtype=dtype.to_numpy_dtype(), as_torch=True)
        Xtr = Xtr.pin_memory()
        Ytr = Ytr.pin_memory()
        temp_test = torch.empty(3, 3).cuda()
        del temp_test
        err_fns = [functools.partial(fn, **kwargs) for fn in err_fns]
        with TicToc("FALKON ALGORITHM"):
            flk.error_fn = err_fns[0]
            print("Starting to train model %s on data %s" % (flk, dset), flush=True)
            flk.fit(Xtr, Ytr, Xts, Yts)
        test_model(flk, f"{algorithm} on {dset}", Xts, Yts, Xtr, Ytr, err_fns)
    else:
        print("Will train model %s on data %s with %d-fold CV" % (flk, dset, kfold), flush=True)
        load_fn = get_cv_fn(dset)
        iteration = 0
        test_errs, train_errs = [], []

        for Xtr, Ytr, Xts, Yts, kwargs in load_fn(k=kfold, dtype=dtype.to_numpy_dtype(),
                                                  as_torch=True):
            err_fns = [functools.partial(fn, **kwargs) for fn in err_fns]
            with TicToc("FALKON ALGORITHM (fold %d)" % (iteration)):
                flk.error_every = err_fns[0]
                flk.fit(Xtr, Ytr, Xts, Yts)
            iteration += 1
            c_test_errs, c_train_errs = test_model(
                flk, f"{algorithm} on {dset}", Xts, Yts, Xtr, Ytr, err_fns)
            train_errs.append(c_train_errs)
            test_errs.append(c_test_errs)

        print("Full errors: Test %s - Train %s" % (test_errs, train_errs))
        print()
        print("%d-Fold Error Report" % (kfold))
        for err_fn_i in range(len(err_fns)):
            print("Final test errors: %.4f +- %4f" % (
                np.mean([e[err_fn_i] for e in test_errs]),
                np.std([e[err_fn_i] for e in test_errs])))
            print("Final train errors: %.4f +- %4f" % (
                np.mean([e[err_fn_i] for e in train_errs]),
                np.std([e[err_fn_i] for e in train_errs])))
            print()


def run_logistic_falkon(dset: Dataset,
                        algorithm: Algorithm,
                        dtype: Optional[DataType],
                        iter_list: List[int],
                        penalty_list: List[float],
                        num_centers: int,
                        kernel_sigma: float,
                        kernel: str,
                        seed: int):
    import torch
    import falkon
    from falkon import kernels
    from falkon.models import logistic_falkon
    from falkon.gsc_losses import LogisticLoss
    from falkon.utils import TicToc
    torch.manual_seed(seed)
    np.random.seed(seed)

    # Data types
    if dtype is None:
        dtype = DataType.float64
    # Arguments
    if kernel.lower() == 'gaussian':
        k = kernels.GaussianKernel(kernel_sigma)
    elif kernel.lower() == 'laplacian':
        k = kernels.LaplacianKernel(kernel_sigma)
    elif kernel.lower() == 'linear':
        k = kernels.LinearKernel(beta=1.0, sigma=kernel_sigma)
    else:
        raise ValueError("Kernel %s not understood for algorithm %s" % (kernel, algorithm))
    opt = falkon.FalkonOptions(
        compute_arch_speed=False,
        no_single_kernel=True,
        pc_epsilon_32=1e-6,
        pc_epsilon_64=1e-13,
        debug=True)
    loss = LogisticLoss(kernel=k)
    flk = logistic_falkon.LogisticFalkon(kernel=k, loss=loss, penalty_list=penalty_list,
                                         iter_list=iter_list, M=num_centers, seed=seed,
                                         error_fn=None, error_every=1, options=opt)

    # Error metrics
    err_fns = get_err_fns(dset)
    # Load data
    load_fn = get_load_fn(dset)
    Xtr, Ytr, Xts, Yts, kwargs = load_fn(dtype=dtype.to_numpy_dtype(), as_torch=True)
    Xtr = Xtr.pin_memory()
    Ytr = Ytr.pin_memory()
    err_fns = [functools.partial(fn, **kwargs) for fn in err_fns]
    with TicToc("LOGISTIC FALKON ALGORITHM"):
        flk.error_fn = err_fns[0]
        print("Starting to train model %s on data %s" % (flk, dset), flush=True)
        flk.fit(Xtr, Ytr, Xts, Yts)
    test_model(flk, f"{algorithm} on {dset}", Xts, Yts, Xtr, Ytr, err_fns)


def run_sgpr_gpflow(dset: Dataset,
                    algorithm: Algorithm,
                    dtype: Optional[DataType],
                    lr: float,
                    num_iter: int,
                    num_centers: int,
                    kernel_sigma: float,
                    learn_ind_pts: bool,
                    kernel_variance: float,
                    seed: int,
                    ):
    import tensorflow as tf
    import gpflow
    from gpflow_model import TrainableSGPR
    tf.random.set_seed(seed)
    np.random.seed(seed)

    # Data types
    if dtype is None:
        dtype = DataType.float32
    if dtype == DataType.float32:
        gpflow.config.set_default_float(np.float32)

    err_fns = get_err_fns(dset)

    # Kernel
    sigma_initial = np.array(kernel_sigma, dtype=dtype.to_numpy_dtype())
    kernel = gpflow.kernels.SquaredExponential(lengthscales=sigma_initial, variance=kernel_variance)

    # Data loading
    load_fn = get_load_fn(dset)
    Xtr, Ytr, Xts, Yts, kwargs = load_fn(dtype=dtype.to_numpy_dtype(), as_torch=False,
                                         as_tf=True)
    err_fns = [functools.partial(fn, **kwargs) for fn in err_fns]

    # Inducing points
    inducing_idx = np.random.choice(Xtr.shape[0], num_centers, replace=False)
    inducing_points = Xtr[inducing_idx].reshape(num_centers, -1)
    print("Took %d random inducing points" % (inducing_points.shape[0]))
    if Ytr.shape[1] != 1:
        raise NotImplementedError("SGPR GPFLOW only implemented for 1 output")

    # Define model, train and test
    model = TrainableSGPR(kernel=kernel,
                          inducing_points=inducing_points,
                          num_iter=num_iter,
                          err_fn=err_fns[0],
                          train_hyperparams=learn_ind_pts,
                          lr=lr)
    t_s = time.time()
    print("Starting to train model %s on data %s" % (model, dset), flush=True)
    model.fit(Xtr, Ytr, Xts, Yts)
    print("Training of %s on %s complete in %.2fs" %
          (algorithm, dset, time.time() - t_s), flush=True)
    test_model(model, f"{algorithm} on {dset}", Xts, Yts, Xtr, Ytr, err_fns)


def run_gpflow(dset: Dataset,
               algorithm: Algorithm,
               dtype: Optional[DataType],
               batch_size: int,
               lr: float,
               natgrad_lr: float,
               var_dist: str,
               num_iter: int,
               num_centers: int,
               kernel_sigma: float,
               learn_ind_pts: bool,
               error_every: int,
               kernel_variance: float,
               kfold: int,
               seed: int,
               ind_pt_file: Optional[str] = None,
               ):
    import tensorflow as tf
    import gpflow
    from gpflow_model import TrainableSVGP
    tf.random.set_seed(seed)
    np.random.seed(seed)

    # Data types
    if dtype is None:
        dtype = DataType.float32
    if dtype == DataType.float32:
        gpflow.config.set_default_float(np.float32)

    err_fns = get_err_fns(dset)

    # Kernel
    sigma_initial = np.array(kernel_sigma, dtype=dtype.to_numpy_dtype())
    kernel = gpflow.kernels.SquaredExponential(lengthscales=sigma_initial, variance=kernel_variance)

    def get_model(Xtr, num_outputs, err_fn):
        # Inducing points
        if ind_pt_file is None or not os.path.isfile(ind_pt_file):
            inducing_idx = np.random.choice(Xtr.shape[0], num_centers, replace=False)
            inducing_points = Xtr[inducing_idx].reshape(num_centers, -1)
            print("Took %d random inducing points" % (inducing_points.shape[0]))
        else:
            inducing_points = np.load(ind_pt_file).astype(dtype.to_numpy_dtype())
            print("Loaded %d inducing points to %s" % (inducing_points.shape[0], ind_pt_file))

        num_classes = 0
        if algorithm == Algorithm.GPFLOW_CLS:
            if num_outputs == 1:
                num_classes = 2
            else:
                num_classes = num_outputs
        model = TrainableSVGP(
            kernel=kernel,
            inducing_points=inducing_points,
            batch_size=batch_size,
            num_iter=num_iter,
            err_fn=err_fn,
            classif=num_classes,
            lr=lr,
            var_dist=var_dist,
            error_every=error_every,
            train_hyperparams=learn_ind_pts,
            natgrad_lr=natgrad_lr,
        )
        return model

<<<<<<< HEAD
    load_fn = get_load_fn(dset)
    Xtr, Ytr, Xts, Yts, kwargs = load_fn(dtype=dtype.to_numpy_dtype(), as_torch=False, as_tf=True)
    err_fns = [functools.partial(fn, **kwargs) for fn in err_fns]
    model = get_model(Xtr, Ytr.shape[1], err_fns[0])
    t_s = time.time()
    print("Starting to train model %s on data %s" % (model, dset), flush=True)
    model.fit(Xtr, Ytr, Xts, Yts)
    print("Training of %s on %s complete in %.2fs" %
        (algorithm, dset, time.time() - t_s), flush=True)
    if model.num_classes == 2:
        Yts = (Yts + 1) / 2
        Ytr = (Ytr + 1) / 2
    test_model(model, f"{algorithm} on {dset}", Xts, Yts, Xtr, Ytr, err_fns)
=======
    if kfold == 1:
        load_fn = get_load_fn(dset)
        Xtr, Ytr, Xts, Yts, kwargs = load_fn(dtype=dtype.to_numpy_dtype(), as_torch=False,
                                             as_tf=True)
        err_fns = [functools.partial(fn, **kwargs) for fn in err_fns]
        model = get_model(Xtr, Ytr.shape[1], err_fns[0])
        t_s = time.time()
        print("Starting to train model %s on data %s" % (model, dset), flush=True)
        model.fit(Xtr, Ytr, Xts, Yts)
        print("Training of %s on %s complete in %.2fs" %
              (algorithm, dset, time.time() - t_s), flush=True)
        if model.num_classes == 2:
            Yts = (Yts + 1) / 2
            Ytr = (Ytr + 1) / 2
        test_model(model, f"{algorithm} on {dset}", Xts, Yts, Xtr, Ytr, err_fns)

        # if ind_pt_file is not None:
        #    print("Inducing points: ", model.inducing_points[0])
        #    np.save(ind_pt_file, model.inducing_points)
        #    print("Saved inducing points to %s" % (ind_pt_file))
    else:
        print("Will train GPFlow on data %s with %d-fold CV" % (dset, kfold), flush=True)
        load_fn = get_cv_fn(dset)
        iteration = 0
        test_errs, train_errs = [], []

        for Xtr, Ytr, Xts, Yts, kwargs in load_fn(k=kfold, dtype=dtype.to_numpy_dtype(),
                                                  as_torch=True):
            err_fns = [functools.partial(fn, **kwargs) for fn in err_fns]
            model = get_model(Xtr, Ytr.shape[1], err_fns[0])
            t_s = time.time()
            model.fit(Xtr, Ytr, Xts, Yts)
            print("Training of %s on %s complete in %.2fs" %
                  (algorithm, dset, time.time() - t_s), flush=True)
            iteration += 1
            c_test_errs, c_train_errs = test_model(
                model, f"{algorithm} on {dset}", Xts, Yts, Xtr, Ytr, err_fns)
            train_errs.append(c_train_errs)
            test_errs.append(c_test_errs)
>>>>>>> ed6a4b9d



if __name__ == "__main__":
    import datetime

    print("-------------------------------------------")
    print(print(datetime.datetime.now()))
    p = argparse.ArgumentParser(description="FALKON Benchmark Runner")

    p.add_argument('-a', '--algorithm', type=Algorithm, choices=list(Algorithm),
                   required=True,
                   help='The algorithm which should be used for predictions.')
    p.add_argument('-d', '--dataset', type=Dataset, choices=list(Dataset), required=True,
                   help='Dataset')
    p.add_argument('-t', '--dtype', type=DataType.argparse, choices=list(DataType),
                   required=False, default=None,
                   help='Floating point precision to work with. Lower precision will be '
                        'faster but less accurate. Certain algorithms require a specific precision. '
                        'If this argument is not specified we will use the highest precision '
                        'supported by the chosen algorithm.')
    p.add_argument('-e', '--epochs', type=int, required=True,
                   help='Number of epochs to run the algorithm for.')
    p.add_argument('--subsample', type=int, required=False, default=0,
                   help='Data subsampling')
    p.add_argument('-k', '--kfold', type=int, default=1,
                   help='Number of folds for k-fold CV.')
    p.add_argument('--seed', type=int, default=RANDOM_SEED,
                   help='Random number generator seed')
    # Algorithm-specific arguments
    p.add_argument('-M', '--num-centers', type=int, default=0,
                   help='Number of Nystroem centers. Used for algorithms '
                        'falkon, gpytorch and gpflow.')

    p.add_argument('--natgrad-lr', type=float, default=0.0001,
                   help="Natural gradient learning rate (GPFlow)")

    p.add_argument('--var-dist', type=VariationalDistribution, default=None, required=False,
                   help='Form of the variational distribution used in GPytorch')
    p.add_argument('--learn-hyperparams', action='store_true',
                   help='Whether gpytorch should learn hyperparameters')
    p.add_argument('--inducing-point-file', type=str, default=None, required=False,
                   help='file with saved inducing points')

    p.add_argument('--penalty', type=float, default=0.0, required=False,
                   help='Lambda penalty for use in KRR. Needed for the Falkon algorithm.')
    p.add_argument('--sigma', type=float, default=-1.0, required=False,
                   help='Inverse length-scale for the Gaussian kernel.')
    p.add_argument('--batch-size', type=int, default=4096, required=False,
                   help='Mini-batch size to be used for stochastic methods (GPytorch)')
    p.add_argument('--lr', type=float, default=0.001, required=False,
                   help='Learning rate, used for only certain algorithms (GPytorch)')
    p.add_argument('--n-subsample', type=int, default=None, required=False,
                   help='Number of samples to be used for the EigenPro SVD preconditioner')
    p.add_argument('--data-subsample', type=int, default=None, required=False,
                   help='Subsample the input data to this number of samples (EigenPro)')
    p.add_argument('--epro-q', type=int, default=None, required=False,
                   help='Top-q eigenvalues to take for eigenpro preconditioner')
    p.add_argument('--kernel', type=str, default='gaussian', required=False,
                   help='Type of kernel to use. Used for Falkon')
    p.add_argument('--error-every', type=int, default=1000, required=False,
                   help='How often to display validation error (GPFlow)')
    p.add_argument('--kernel-variance', type=float, default=1.0, required=False,
                   help='Default kernel variance for GPFlow RBF kernel')
    p.add_argument('--eta-divisor', type=float, default=1.0, required=False,
                   help='Learning-rate regulator for EigenPro')
    p.add_argument('--iter-list', type=int, nargs='*', default=[], required=False,
                   help='List of CG iterations for logistic falkon')
    p.add_argument('--penalty-list', type=float, nargs='*', default=[], required=False,
                   help='List of penalty values for logistic falkon')

    args = p.parse_args()
    print("STARTING WITH SEED %d" % (args.seed))

    if args.algorithm == Algorithm.FALKON:
        run_falkon(dset=args.dataset, algorithm=args.algorithm, dtype=args.dtype,
                   num_iter=args.epochs, num_centers=args.num_centers,
                   kernel_sigma=args.sigma, penalty=args.penalty,
                   kernel=args.kernel, kfold=args.kfold, seed=args.seed)
    elif args.algorithm == Algorithm.LOGISTIC_FALKON:
        run_logistic_falkon(dset=args.dataset, algorithm=args.algorithm, dtype=args.dtype,
                            iter_list=args.iter_list, penalty_list=args.penalty_list,
                            num_centers=args.num_centers, kernel_sigma=args.sigma,
                            kernel=args.kernel, seed=args.seed)
    elif args.algorithm == Algorithm.EIGENPRO:
        run_epro(dset=args.dataset, algorithm=args.algorithm, dtype=args.dtype,
                 num_iter=args.epochs, kernel_sigma=args.sigma,
                 n_subsample=args.n_subsample, q=args.epro_q, kfold=args.kfold,
                 seed=args.seed, data_subsample=args.data_subsample, eta_divisor=args.eta_divisor)
    elif args.algorithm in {Algorithm.GPYTORCH_CLS, Algorithm.GPYTORCH_REG}:
        run_gpytorch(dset=args.dataset, algorithm=args.algorithm, dtype=args.dtype,
                     num_iter=args.epochs, num_centers=args.num_centers,
                     kernel_sigma=args.sigma, var_dist=str(args.var_dist),
                     batch_size=args.batch_size, lr=args.lr, learn_ind_pts=args.learn_hyperparams,
                     ind_pt_file=args.inducing_point_file, kfold=args.kfold,
                     seed=args.seed, natgrad_lr=args.natgrad_lr)
    elif args.algorithm in {Algorithm.GPFLOW_CLS, Algorithm.GPFLOW_REG}:
        run_gpflow(dset=args.dataset, algorithm=args.algorithm, dtype=args.dtype,
<<<<<<< HEAD
                     num_iter=args.epochs, num_centers=args.num_centers,
                     kernel_sigma=args.sigma, var_dist=str(args.var_dist),
                     batch_size=args.batch_size, lr=args.lr, natgrad_lr=args.natgrad_lr,
                     learn_ind_pts=args.learn_hyperparams, ind_pt_file=args.inducing_point_file,
                     error_every=args.error_every, kernel_variance=args.kernel_variance,
                     kfold=args.kfold, seed=args.seed)
=======
                   num_iter=args.epochs, num_centers=args.num_centers,
                   kernel_sigma=args.sigma, var_dist=str(args.var_dist),
                   batch_size=args.batch_size, lr=args.lr, natgrad_lr=args.natgrad_lr,
                   learn_ind_pts=args.learn_hyperparams, ind_pt_file=args.inducing_point_file,
                   error_every=args.error_every, kernel_variance=args.kernel_variance,
                   kfold=args.kfold, seed=args.seed)
    elif args.algorithm == Algorithm.GPYTORCH_SGPR:
        run_gpytorch_sgpr(dset=args.dataset, algorithm=args.algorithm, dtype=args.dtype,
                          lr=args.lr, num_iter=args.epochs, num_centers=args.num_centers,
                          learn_ind_pts=args.learn_hyperparams, seed=args.seed)
    elif args.algorithm == Algorithm.GPFLOW_SGPR:
        run_sgpr_gpflow(dset=args.dataset, algorithm=args.algorithm, dtype=args.dtype,
                        lr=args.lr, num_iter=args.epochs, num_centers=args.num_centers,
                        kernel_sigma=args.sigma, learn_ind_pts=args.learn_hyperparams,
                        kernel_variance=args.kernel_variance, seed=args.seed)
>>>>>>> ed6a4b9d
    else:
        raise NotImplementedError(f"No benchmark implemented for algorithm {args.algorithm}.")<|MERGE_RESOLUTION|>--- conflicted
+++ resolved
@@ -222,14 +222,7 @@
             #kernel = gpytorch.kernels.keops.RBFKernel(ard_num_dims=None)
             #kernel.lengthscale = kernel_sigma
         else:
-<<<<<<< HEAD
             kernel = gpytorch.kernels.ScaleKernel(gpytorch.kernels.RBFKernel(ard_num_dims=None, batch_shape=torch.Size([num_outputs])))
-            #kernel = gpytorch.kernels.keops.RBFKernel(ard_num_dims=None, batch_shape=torch.Size([num_outputs]))
-=======
-            kernel = gpytorch.kernels.ScaleKernel(gpytorch.kernels.RBFKernel(ard_num_dims=None,
-                                                                             batch_shape=torch.Size(
-                                                                                 [num_outputs])))
->>>>>>> ed6a4b9d
         if algorithm == Algorithm.GPYTORCH_CLS:
             if num_outputs == 1:
                 # 2 classes
@@ -286,7 +279,6 @@
     t_s = time.time()
     with gpytorch.settings.fast_computations(False, False, False):
         model.do_train(Xtr, Ytr, Xts, Yts)
-<<<<<<< HEAD
     print("Training of %s on %s complete in %.2fs" %
           (algorithm, dset, time.time() - t_s), flush=True)
     if isinstance(model, TwoClassVGP):
@@ -295,51 +287,6 @@
         Ytr = (Ytr + 1) / 2
     with gpytorch.settings.fast_computations(False, False, False):
         test_model(model, f"{algorithm} on {dset}", Xts, Yts, Xtr, Ytr, err_fns)
-=======
-        print("Training of %s on %s complete in %.2fs" %
-              (algorithm, dset, time.time() - t_s), flush=True)
-        # print("Learned model parameters:")
-        # print(dict(model.model.named_parameters()))
-        # print()
-        if isinstance(model, TwoClassVGP):
-            # Need Ys in range [0,1] for correct error calculation
-            Yts = (Yts + 1) / 2
-            Ytr = (Ytr + 1) / 2
-        test_model(model, f"{algorithm} on {dset}", Xts, Yts, Xtr, Ytr, err_fns)
-        # if ind_pt_file is not None:
-        #    np.save(ind_pt_file, model.model.inducing_points.cpu().detach().numpy())
-        #    print("Saved inducing points to %s" % (ind_pt_file))
-    else:
-        print("Will train GPytorch on data %s with %d-fold CV" % (dset, kfold), flush=True)
-        load_fn = get_cv_fn(dset)
-        iteration = 0
-        test_errs, train_errs = [], []
-
-        for Xtr, Ytr, Xts, Yts, kwargs in load_fn(
-                k=kfold, dtype=dtype.to_numpy_dtype(), as_torch=True):
-            err_fns = [functools.partial(fn, **kwargs) for fn in err_fns]
-            model = get_model(Xtr, Ytr.shape[1], err_fns[0])
-
-            print("Starting GPytorch fit (fold %d)" % (iteration))
-            model.do_train(Xtr, Ytr, Xts, Yts)
-            iteration += 1
-            c_test_errs, c_train_errs = test_model(
-                model, f"{algorithm} on {dset}", Xts, Yts, Xtr, Ytr, err_fns)
-            train_errs.append(c_train_errs)
-            test_errs.append(c_test_errs)
-
-        print("Full errors: Test %s - Train %s" % (test_errs, train_errs))
-        print()
-        print("%d-Fold Error Report" % (kfold))
-        for err_fn_i in range(len(err_fns)):
-            print("Final test errors: %.4f +- %4f" % (
-                np.mean([e[err_fn_i] for e in test_errs]),
-                np.std([e[err_fn_i] for e in test_errs])))
-            print("Final train errors: %.4f +- %4f" % (
-                np.mean([e[err_fn_i] for e in train_errs]),
-                np.std([e[err_fn_i] for e in train_errs])))
-            print()
->>>>>>> ed6a4b9d
 
 
 def run_falkon(dset: Dataset,
@@ -608,7 +555,6 @@
         )
         return model
 
-<<<<<<< HEAD
     load_fn = get_load_fn(dset)
     Xtr, Ytr, Xts, Yts, kwargs = load_fn(dtype=dtype.to_numpy_dtype(), as_torch=False, as_tf=True)
     err_fns = [functools.partial(fn, **kwargs) for fn in err_fns]
@@ -622,48 +568,6 @@
         Yts = (Yts + 1) / 2
         Ytr = (Ytr + 1) / 2
     test_model(model, f"{algorithm} on {dset}", Xts, Yts, Xtr, Ytr, err_fns)
-=======
-    if kfold == 1:
-        load_fn = get_load_fn(dset)
-        Xtr, Ytr, Xts, Yts, kwargs = load_fn(dtype=dtype.to_numpy_dtype(), as_torch=False,
-                                             as_tf=True)
-        err_fns = [functools.partial(fn, **kwargs) for fn in err_fns]
-        model = get_model(Xtr, Ytr.shape[1], err_fns[0])
-        t_s = time.time()
-        print("Starting to train model %s on data %s" % (model, dset), flush=True)
-        model.fit(Xtr, Ytr, Xts, Yts)
-        print("Training of %s on %s complete in %.2fs" %
-              (algorithm, dset, time.time() - t_s), flush=True)
-        if model.num_classes == 2:
-            Yts = (Yts + 1) / 2
-            Ytr = (Ytr + 1) / 2
-        test_model(model, f"{algorithm} on {dset}", Xts, Yts, Xtr, Ytr, err_fns)
-
-        # if ind_pt_file is not None:
-        #    print("Inducing points: ", model.inducing_points[0])
-        #    np.save(ind_pt_file, model.inducing_points)
-        #    print("Saved inducing points to %s" % (ind_pt_file))
-    else:
-        print("Will train GPFlow on data %s with %d-fold CV" % (dset, kfold), flush=True)
-        load_fn = get_cv_fn(dset)
-        iteration = 0
-        test_errs, train_errs = [], []
-
-        for Xtr, Ytr, Xts, Yts, kwargs in load_fn(k=kfold, dtype=dtype.to_numpy_dtype(),
-                                                  as_torch=True):
-            err_fns = [functools.partial(fn, **kwargs) for fn in err_fns]
-            model = get_model(Xtr, Ytr.shape[1], err_fns[0])
-            t_s = time.time()
-            model.fit(Xtr, Ytr, Xts, Yts)
-            print("Training of %s on %s complete in %.2fs" %
-                  (algorithm, dset, time.time() - t_s), flush=True)
-            iteration += 1
-            c_test_errs, c_train_errs = test_model(
-                model, f"{algorithm} on {dset}", Xts, Yts, Xtr, Ytr, err_fns)
-            train_errs.append(c_train_errs)
-            test_errs.append(c_test_errs)
->>>>>>> ed6a4b9d
-
 
 
 if __name__ == "__main__":
@@ -761,14 +665,6 @@
                      seed=args.seed, natgrad_lr=args.natgrad_lr)
     elif args.algorithm in {Algorithm.GPFLOW_CLS, Algorithm.GPFLOW_REG}:
         run_gpflow(dset=args.dataset, algorithm=args.algorithm, dtype=args.dtype,
-<<<<<<< HEAD
-                     num_iter=args.epochs, num_centers=args.num_centers,
-                     kernel_sigma=args.sigma, var_dist=str(args.var_dist),
-                     batch_size=args.batch_size, lr=args.lr, natgrad_lr=args.natgrad_lr,
-                     learn_ind_pts=args.learn_hyperparams, ind_pt_file=args.inducing_point_file,
-                     error_every=args.error_every, kernel_variance=args.kernel_variance,
-                     kfold=args.kfold, seed=args.seed)
-=======
                    num_iter=args.epochs, num_centers=args.num_centers,
                    kernel_sigma=args.sigma, var_dist=str(args.var_dist),
                    batch_size=args.batch_size, lr=args.lr, natgrad_lr=args.natgrad_lr,
@@ -784,6 +680,5 @@
                         lr=args.lr, num_iter=args.epochs, num_centers=args.num_centers,
                         kernel_sigma=args.sigma, learn_ind_pts=args.learn_hyperparams,
                         kernel_variance=args.kernel_variance, seed=args.seed)
->>>>>>> ed6a4b9d
     else:
         raise NotImplementedError(f"No benchmark implemented for algorithm {args.algorithm}.")