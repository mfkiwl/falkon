def getGitCommit() {
    return sh(script: "git log -1 --pretty=%B", returnStdout: true)
}

def getCommitTag() {
    return sh(
        returnStdout: true,
        script: 'git fetch --tags && git tag --points-at HEAD | awk NF'
    ).trim()
}

String[] py_version_list = ['3.6', '3.7', '3.8']
String[] cuda_version_list = ['cpu', '10.2', '11.1', '11.3']
String[] torch_version_list = ['1.9.1', '1.10.0']
build_docs = false
full_deploy = false



<<<<<<< HEAD
=======

>>>>>>> a7307b2a
pipeline {
    agent any
    environment {
        GIT_COMMIT = getGitCommit()
        GIT_TAG = getCommitTag()
    }
    stages {
        stage('pre-install') {
            steps {
                script {
                    if (env.BRANCH_NAME =~ /docs/ || env.GIT_COMMIT =~ /\[docs\]/) {
                        build_docs = true
                    } else {
                        build_docs = false
                    }
                    if (env.GIT_COMMIT =~ /\[ci\-deploy\]/ || env.GIT_TAG) {
                        full_deploy = true
                    } else {
                        full_deploy = false
                    }
                    println "Build-docs is ${build_docs} -- Full-deploy is ${full_deploy}"
                }
            }
        }
        stage('main-pipeline') {
            steps {
                script {
                    for (py_version in py_version_list) {
                        for (torch_version in torch_version_list) {
                            for (cuda_version in cuda_version_list) {
                                env.PY_VERSION = py_version
                                env.TORCH_VERSION = torch_version
                                env.CUDA_VERSION = cuda_version
                                env.CONDA_ENV = "PY${env.PY_VERSION}_TORCH${env.TORCH_VERSION}_CU${env.CUDA_VERSION}"

                                def will_process = true
                                stage("filter-${CONDA_ENV}") {
                                    def reason = ""
                                    /* Filter out non-interesting versions. Some combos don't work, some are too long to test */
                                    /*if ((torch_version == '1.7.1' && cuda_version == '11.1') ||  // Doesn't work?
                                        (torch_version == '1.8.1' && cuda_version == '11.0'))     // No point using 11.0 when 11.1 is available.
                                    {
                                        will_process = false
                                        reason = "This configuration is invalid"
                                    }*/
                                    if (!full_deploy) {
                                        if ((torch_version == '1.10.0' && py_version == '3.8' && cuda_version == '11.3')) {}
                                        else {
                                            will_process = false
                                            reason = "This configuration is only processed when running a full deploy"
                                        }
                                    } 

                                    // Docs should only be built once
                                    if (build_docs && torch_version == '1.10.0' && py_version == '3.8' && cuda_version == '11.3') {
                                        env.DOCS = 'TRUE';
                                    } else {
                                        env.DOCS = 'FALSE';
                                    }
                                    if (!will_process) {
                                        unstable("${reason}")
                                    }
                                }
                                if (!will_process) {
                                    continue
                                }

                                stage("build-${env.CONDA_ENV}") {
                                    def build_success = false
                                    def docker_tag = ''
                                    if (cuda_version == 'cpu') {
                                        docker_tag = 'cpu'
                                    } else {
                                        docker_tag = "cuda${cuda_version}"
                                    }
                                    withCredentials([string(credentialsId: 'CODECOV_TOKEN', variable: 'CODECOV_TOKEN'),
                                                     string(credentialsId: 'GIT_TOKEN', variable: 'GIT_TOKEN')]) {
                                        try {
                                            // If this fails abort immediately
                                            catchError(buildResult: 'FAILURE', stageResult: 'FAILURE') {
                                                sh "CUDA_VERSION=${cuda_version} scripts/build_docker.sh"
                                            }
                                            // If this fails, we can keep going to the next configuration.
                                            catchError(buildResult: 'SUCCESS', stageResult: 'UNSTABLE') {
                                                sh """
                                                docker run --rm -t \
                                                    -e CUDA_VERSION=${cuda_version} \
                                                    -e PYTHON_VERSION=${py_version} \
                                                    -e PYTORCH_VERSION=${torch_version} \
                                                    -e WHEEL_FOLDER=/artifacts \
                                                    -e CODECOV_TOKEN=\${CODECOV_TOKEN} \
                                                    -e GIT_TOKEN=\${GIT_TOKEN} \
                                                    -e BUILD_DOCS=${env.DOCS} \
                                                    -e UPLOAD_CODECOV=${env.DOCS} \
                                                    -e HOME_DIR=\$(pwd) \
                                                    -e CONDA_PKGS_DIRS=/conda-cache \
                                                    --mount type=volume,source=conda_cache,destination=/conda-cache \
                                                    --mount type=volume,source=${env.VOLUME_NAME},destination=/var/jenkins_home \
                                                    --mount type=volume,source=jenkins_artifacts,destination=/artifacts \
                                                    --user 0:0 \
                                                    --gpus all \
                                                    falkon/build:${docker_tag} \
                                                    \$(pwd)/scripts/build_falkon.sh   
                                                """
                                                build_success = true
                                            }
                                        } finally {
                                            if (build_success) {
                                                archiveArtifacts artifacts: "dist/**/*.whl", fingerprint: true
                                            }
                                        }
                                    }
                                }
                            }
                        }
                    }
                }
            }
        }
    }
    post {
        cleanup {
            cleanWs()
        }
    }
}<|MERGE_RESOLUTION|>--- conflicted
+++ resolved
@@ -15,12 +15,6 @@
 build_docs = false
 full_deploy = false
 
-
-
-<<<<<<< HEAD
-=======
-
->>>>>>> a7307b2a
 pipeline {
     agent any
     environment {
